--- conflicted
+++ resolved
@@ -1,136 +1,131 @@
-# Reporting an Issue?
-![submitting isseus](https://cloud.githubusercontent.com/assets/63502/12534440/fc223b74-c21e-11e5-9a41-1ffc1c9af48f.png)
-
-Submitting an Issue? See the **[Submitting Issues](https://github.com/chocolatey/choco#submitting-issues) section** in the [README](https://github.com/chocolatey/choco/blob/master/README.md#submitting-issues).
-
-**NOTE**: Do not submit issues for missing `SolutionVersion.cs`. Please see [Compiling / Building Source](https://github.com/chocolatey/choco#compiling--building-source).
-
-## Package Issue?
-Please see [Request Package Fixes or Updates / Become a maintainer of an existing package](https://github.com/chocolatey/choco/wiki/PackageTriageProcess).
-
-# Contributors
-The process for contributions is roughly as follows:
-
-## Prerequisites
-
- * Ensure you have signed the Contributor License Agreement (CLA) - without this we are not able to take contributions that are not trivial.
-  * [Sign the Contributor License Agreement](https://www.clahub.com/agreements/chocolatey/choco).
-  * You must do this for each Chocolatey project that requires it.
-  * If you are curious why we would require a CLA, we agree with Julien Ponge - take a look at his [post](https://julien.ponge.org/blog/in-defense-of-contributor-license-agreements/).
- * You agree to follow the [etiquette regarding communication](https://github.com/chocolatey/choco#etiquette-regarding-communication).
-
-### Definition of Trivial Contributions
-<<<<<<< HEAD
-
-
-=======
->>>>>>> 940bd4f2
-It's hard to define what is a trivial contribution. Sometimes even a 1 character change can be considered significant. Unfortunately because it can be subjective, the decision on what is trivial comes from the committers of the project and not from folks contributing to the project. It is generally safe to assume that you may be subject to signing the [CLA](https://www.clahub.com/agreements/chocolatey/choco) and be prepared to do so. Ask in advance if you are not sure and for reasons are not able to sign the [CLA](https://www.clahub.com/agreements/chocolatey/choco).
-
-What is generally considered trivial:
-
-* Fixing a typo
-* Documentation changes
-* Fixes to non-production code - like fixing something small in the build code.
-
-What is generally not considered trivial:
-
- * Changes to any code that would be delivered as part of the final product. This includes any scripts that are delivered, such as PowerShell scripts. Yes, even 1 character changes could be considered non-trivial.
-
-## Contributing Process
-### Get Buyoff Or Find Open Community Issues/Features
-
- * Through GitHub, or through the [mailing list](https://groups.google.com/forum/#!forum/chocolatey) (preferred), you talk about a feature you would like to see (or a bug), and why it should be in Chocolatey.
-   * If approved through the mailing list, ensure the accompanying GitHub issue is created with information and a link back to the mailing list discussion.
- * Once you get a nod from one of the [Chocolatey Team](https://github.com/chocolatey?tab=members), you can start on the feature.
- * Alternatively, if a feature is on the issues list with the [Up For Grabs](https://github.com/chocolatey/choco/issues?q=is%3Aopen+is%3Aissue+label%3A%22Up+For+Grabs%22) label, it is open for a community member (contributor) to patch. You should comment that you are signing up for it on the issue so someone else doesn't also sign up for the work.
-
-### Set Up Your Environment
-
- * You create, or update, a fork of chocolatey/choco under your GitHub account.
- * From there you create a branch named specific to the feature.
- * In the branch you do work specific to the feature.
- * Please also observe the following:
-    * No reformatting
-    * No changing files that are not specific to the feature
-    * More covered below in the **Prepare commits** section.
- * Test your changes and please help us out by updating and implementing some automated tests. It is recommended that all contributors spend some time looking over the tests in the source code. You can't go wrong emulating one of the existing tests and then changing it specific to the behavior you are testing.
- * Please do not update your branch from the master unless we ask you to. See the responding to feedback section below.
-
-### Prepare Commits
-This section serves to help you understand what makes a good commit.
-
-A commit should observe the following:
-
- * A commit is a small logical unit that represents a change.
- * Should include new or changed tests relevant to the changes you are making.
- * No unnecessary whitespace. Check for whitespace with `git diff --check` and `git diff --cached --check` before commit.
- * You can stage parts of a file for commit.
-
-A commit message should observe the following (based on ["A Note About Git Commit Messages"](http://tbaggery.com/2008/04/19/a-note-about-git-commit-messages.html)):
-
-  * The first line of the commit message should be a short description around 50 characters in length and be prefixed with the GitHub issue it refers to with parentheses surrounding that. If the GitHub issue is #25, you should have `(GH-25)` prefixed to the message.
-  * If the commit is about documentation, the message should be prefixed with `(doc)`.
-  * If it is a trivial commit or one of formatting/spaces fixes, it should be prefixed with `(maint)`.
-  * After the subject, skip one line and fill out a body if the subject line is not informative enough.
-  * Sometimes you will find that even a tiny code change has a commit body that needs to be very detailed and make take more time to do than the actual change itself!
-  * The body:
-    * Should indent at `72` characters.
-    * Explains more fully the reason(s) for the change and contrasts with previous behavior.
-    * Uses present tense. "Fix" versus "Fixed".
-
-A good example of a commit message is as follows:
-
-```
-(GH-7) Installation Adds All Required Folders
-
-Previously the installation script worked for the older version of
-Chocolatey. It does not work similarly for the newer version of choco
-due to location changes for the newer folders. Update the install
-script to ensure all folder paths exist.
-
-Without this change the install script will not fully install the new
-choco client properly.
-```
-
-### Submit Pull Request (PR)
-Prerequisites:
-
- * You are making commits in a feature branch.
- * All specs should be passing.
-
-Submitting PR:
-
- * Once you feel it is ready, submit the pull request to the `chocolatey/choco` repository against the `master` branch ([more information on this can be found here](https://help.github.com/articles/creating-a-pull-request)) unless specifically requested to submit it against another branch (usually `stable` in these instances).
-  * In the case of a larger change that is going to require more discussion, please submit a PR sooner. Waiting until you are ready may mean more changes than you are interested in if the changes are taking things in a direction the committers do not want to go.
- * In the pull request, outline what you did and point to specific conversations (as in URLs) and issues that you are are resolving. This is a tremendous help for us in evaluation and acceptance.
- * Once the pull request is in, please do not delete the branch or close the pull request (unless something is wrong with it).
- * One of the Chocolatey Team members, or one of the committers, will evaluate it within a reasonable time period (which is to say usually within 2-4 weeks). Some things get evaluated faster or fast tracked. We are human and we have active lives outside of open source so don't fret if you haven't seen any activity on your pull request within a month or two. We don't have a Service Level Agreement (SLA) for pull requests. Just know that we will evaluate your pull request.
-
-### Respond to Feedback on Pull Request
-
-We may have feedback for you to fix or change some things. We generally like to see that pushed against the same topic branch (it will automatically update the Pull Request). You can also fix/squash/rebase commits and push the same topic branch with `--force` (it's generally acceptable to do this on topic branches not in the main repository, it is generally unacceptable and should be avoided at all costs against the main repository).
-
-If we have comments or questions when we do evaluate it and receive no response, it will probably lessen the chance of getting accepted. Eventually this means it will be closed if it is not accepted. Please know this doesn't mean we don't value your contribution, just that things go stale. If in the future you want to pick it back up, feel free to address our concerns/questions/feedback and reopen the issue/open a new PR (referencing old one).
-
-Sometimes we may need you to rebase your commit against the latest code before we can review it further. If this happens, you can do the following:
-
- * `git fetch upstream` (upstream would be the mainstream repo or `chocolatey/choco` in this case)
- * `git checkout master`
- * `git rebase upstream/master`
- * `git checkout your-branch`
- * `git rebase master`
- * Fix any merge conflicts
- * `git push origin your-branch` (origin would be your GitHub repo or `your-github-username/choco` in this case). You may need to `git push origin your-branch --force` to get the commits pushed. This is generally acceptable with topic branches not in the mainstream repository.
-
-The only reasons a pull request should be closed and resubmitted are as follows:
-
-  * When the pull request is targeting the wrong branch (this doesn't happen as often).
-  * When there are updates made to the original by someone other than the original contributor. Then the old branch is closed with a note on the newer branch this supersedes #github_number.
-
-## Other General Information
-The helpers/utility functions that are available to the packages are what we consider the API. If you are working in the API, please note that you will need to maintain backwards compatibility. If you plan to rename a function or make it more generic, you must provide an alias in the [chocolateyInstaller.psm1](https://github.com/chocolatey/choco/blob/master/src/chocolatey.resources/helpers/chocolateyInstaller.psm1) as part of what gets exported. You should not remove or reorder parameters, only add optional parameters to the end. They should be named and not positional (we are moving away from positional parameters as much as possible).
-
-If you reformat code or hit core functionality without an approval from a person on the Chocolatey Team, it's likely that no matter how awesome it looks afterwards, it will probably not get accepted. Reformatting code makes it harder for us to evaluate exactly what was changed.
-
-If you do these things, it will be make evaluation and acceptance easy. Now if you stray outside of the guidelines we have above, it doesn't mean we are going to ignore your pull request. It will just make things harder for us.  Harder for us roughly translates to a longer SLA for your pull request.
+# Reporting an Issue?
+![submitting isseus](https://cloud.githubusercontent.com/assets/63502/12534440/fc223b74-c21e-11e5-9a41-1ffc1c9af48f.png)
+
+Submitting an Issue? See the **[Submitting Issues](https://github.com/chocolatey/choco#submitting-issues) section** in the [README](https://github.com/chocolatey/choco/blob/master/README.md#submitting-issues).
+
+**NOTE**: Do not submit issues for missing `SolutionVersion.cs`. Please see [Compiling / Building Source](https://github.com/chocolatey/choco#compiling--building-source).
+
+## Package Issue?
+Please see [Request Package Fixes or Updates / Become a maintainer of an existing package](https://github.com/chocolatey/choco/wiki/PackageTriageProcess).
+
+# Contributors
+The process for contributions is roughly as follows:
+
+## Prerequisites
+
+ * Ensure you have signed the Contributor License Agreement (CLA) - without this we are not able to take contributions that are not trivial.
+  * [Sign the Contributor License Agreement](https://www.clahub.com/agreements/chocolatey/choco).
+  * You must do this for each Chocolatey project that requires it.
+  * If you are curious why we would require a CLA, we agree with Julien Ponge - take a look at his [post](https://julien.ponge.org/blog/in-defense-of-contributor-license-agreements/).
+ * You agree to follow the [etiquette regarding communication](https://github.com/chocolatey/choco#etiquette-regarding-communication).
+
+### Definition of Trivial Contributions
+It's hard to define what is a trivial contribution. Sometimes even a 1 character change can be considered significant. Unfortunately because it can be subjective, the decision on what is trivial comes from the committers of the project and not from folks contributing to the project. It is generally safe to assume that you may be subject to signing the [CLA](https://www.clahub.com/agreements/chocolatey/choco) and be prepared to do so. Ask in advance if you are not sure and for reasons are not able to sign the [CLA](https://www.clahub.com/agreements/chocolatey/choco).
+
+What is generally considered trivial:
+
+* Fixing a typo
+* Documentation changes
+* Fixes to non-production code - like fixing something small in the build code.
+
+What is generally not considered trivial:
+
+ * Changes to any code that would be delivered as part of the final product. This includes any scripts that are delivered, such as PowerShell scripts. Yes, even 1 character changes could be considered non-trivial.
+
+## Contributing Process
+### Get Buyoff Or Find Open Community Issues/Features
+
+ * Through GitHub, or through the [mailing list](https://groups.google.com/forum/#!forum/chocolatey) (preferred), you talk about a feature you would like to see (or a bug), and why it should be in Chocolatey.
+   * If approved through the mailing list, ensure the accompanying GitHub issue is created with information and a link back to the mailing list discussion.
+ * Once you get a nod from one of the [Chocolatey Team](https://github.com/chocolatey?tab=members), you can start on the feature.
+ * Alternatively, if a feature is on the issues list with the [Up For Grabs](https://github.com/chocolatey/choco/issues?q=is%3Aopen+is%3Aissue+label%3A%22Up+For+Grabs%22) label, it is open for a community member (contributor) to patch. You should comment that you are signing up for it on the issue so someone else doesn't also sign up for the work.
+
+### Set Up Your Environment
+
+ * You create, or update, a fork of chocolatey/choco under your GitHub account.
+ * From there you create a branch named specific to the feature.
+ * In the branch you do work specific to the feature.
+ * Please also observe the following:
+    * No reformatting
+    * No changing files that are not specific to the feature
+    * More covered below in the **Prepare commits** section.
+ * Test your changes and please help us out by updating and implementing some automated tests. It is recommended that all contributors spend some time looking over the tests in the source code. You can't go wrong emulating one of the existing tests and then changing it specific to the behavior you are testing.
+ * Please do not update your branch from the master unless we ask you to. See the responding to feedback section below.
+
+### Prepare Commits
+This section serves to help you understand what makes a good commit.
+
+A commit should observe the following:
+
+ * A commit is a small logical unit that represents a change.
+ * Should include new or changed tests relevant to the changes you are making.
+ * No unnecessary whitespace. Check for whitespace with `git diff --check` and `git diff --cached --check` before commit.
+ * You can stage parts of a file for commit.
+
+A commit message should observe the following (based on ["A Note About Git Commit Messages"](http://tbaggery.com/2008/04/19/a-note-about-git-commit-messages.html)):
+
+  * The first line of the commit message should be a short description around 50 characters in length and be prefixed with the GitHub issue it refers to with parentheses surrounding that. If the GitHub issue is #25, you should have `(GH-25)` prefixed to the message.
+  * If the commit is about documentation, the message should be prefixed with `(doc)`.
+  * If it is a trivial commit or one of formatting/spaces fixes, it should be prefixed with `(maint)`.
+  * After the subject, skip one line and fill out a body if the subject line is not informative enough.
+  * Sometimes you will find that even a tiny code change has a commit body that needs to be very detailed and make take more time to do than the actual change itself!
+  * The body:
+    * Should indent at `72` characters.
+    * Explains more fully the reason(s) for the change and contrasts with previous behavior.
+    * Uses present tense. "Fix" versus "Fixed".
+
+A good example of a commit message is as follows:
+
+```
+(GH-7) Installation Adds All Required Folders
+
+Previously the installation script worked for the older version of
+Chocolatey. It does not work similarly for the newer version of choco
+due to location changes for the newer folders. Update the install
+script to ensure all folder paths exist.
+
+Without this change the install script will not fully install the new
+choco client properly.
+```
+
+### Submit Pull Request (PR)
+Prerequisites:
+
+ * You are making commits in a feature branch.
+ * All specs should be passing.
+
+Submitting PR:
+
+ * Once you feel it is ready, submit the pull request to the `chocolatey/choco` repository against the `master` branch ([more information on this can be found here](https://help.github.com/articles/creating-a-pull-request)) unless specifically requested to submit it against another branch (usually `stable` in these instances).
+  * In the case of a larger change that is going to require more discussion, please submit a PR sooner. Waiting until you are ready may mean more changes than you are interested in if the changes are taking things in a direction the committers do not want to go.
+ * In the pull request, outline what you did and point to specific conversations (as in URLs) and issues that you are are resolving. This is a tremendous help for us in evaluation and acceptance.
+ * Once the pull request is in, please do not delete the branch or close the pull request (unless something is wrong with it).
+ * One of the Chocolatey Team members, or one of the committers, will evaluate it within a reasonable time period (which is to say usually within 2-4 weeks). Some things get evaluated faster or fast tracked. We are human and we have active lives outside of open source so don't fret if you haven't seen any activity on your pull request within a month or two. We don't have a Service Level Agreement (SLA) for pull requests. Just know that we will evaluate your pull request.
+
+### Respond to Feedback on Pull Request
+
+We may have feedback for you to fix or change some things. We generally like to see that pushed against the same topic branch (it will automatically update the Pull Request). You can also fix/squash/rebase commits and push the same topic branch with `--force` (it's generally acceptable to do this on topic branches not in the main repository, it is generally unacceptable and should be avoided at all costs against the main repository).
+
+If we have comments or questions when we do evaluate it and receive no response, it will probably lessen the chance of getting accepted. Eventually this means it will be closed if it is not accepted. Please know this doesn't mean we don't value your contribution, just that things go stale. If in the future you want to pick it back up, feel free to address our concerns/questions/feedback and reopen the issue/open a new PR (referencing old one).
+
+Sometimes we may need you to rebase your commit against the latest code before we can review it further. If this happens, you can do the following:
+
+ * `git fetch upstream` (upstream would be the mainstream repo or `chocolatey/choco` in this case)
+ * `git checkout master`
+ * `git rebase upstream/master`
+ * `git checkout your-branch`
+ * `git rebase master`
+ * Fix any merge conflicts
+ * `git push origin your-branch` (origin would be your GitHub repo or `your-github-username/choco` in this case). You may need to `git push origin your-branch --force` to get the commits pushed. This is generally acceptable with topic branches not in the mainstream repository.
+
+The only reasons a pull request should be closed and resubmitted are as follows:
+
+  * When the pull request is targeting the wrong branch (this doesn't happen as often).
+  * When there are updates made to the original by someone other than the original contributor. Then the old branch is closed with a note on the newer branch this supersedes #github_number.
+
+## Other General Information
+The helpers/utility functions that are available to the packages are what we consider the API. If you are working in the API, please note that you will need to maintain backwards compatibility. If you plan to rename a function or make it more generic, you must provide an alias in the [chocolateyInstaller.psm1](https://github.com/chocolatey/choco/blob/master/src/chocolatey.resources/helpers/chocolateyInstaller.psm1) as part of what gets exported. You should not remove or reorder parameters, only add optional parameters to the end. They should be named and not positional (we are moving away from positional parameters as much as possible).
+
+If you reformat code or hit core functionality without an approval from a person on the Chocolatey Team, it's likely that no matter how awesome it looks afterwards, it will probably not get accepted. Reformatting code makes it harder for us to evaluate exactly what was changed.
+
+If you do these things, it will be make evaluation and acceptance easy. Now if you stray outside of the guidelines we have above, it doesn't mean we are going to ignore your pull request. It will just make things harder for us.  Harder for us roughly translates to a longer SLA for your pull request.
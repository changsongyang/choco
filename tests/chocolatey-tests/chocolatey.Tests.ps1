﻿Import-Module helpers/common-helpers

Describe "Ensuring Chocolatey is correctly installed" -Tag Environment, Chocolatey {
    BeforeDiscovery {
        $ChocolateyDirectoriesToCheck = @(
            "$env:ChocolateyInstall\helpers"
            "$env:ChocolateyInstall\extensions\chocolatey"
            "$env:ChocolateyInstall\bin"
        )
        $StrongNamingKeyFilesToCheck = @(
            "$env:ChocolateyInstall\choco.exe"
            "$env:ChocolateyInstall\extensions\chocolatey\chocolatey.licensed.dll"
        )
        $RemovedShims = @(
            "\bin\cpack.exe"
            "\bin\cver.exe"
            "\bin\chocolatey.exe"
            "\bin\cinst.exe"
            "\bin\clist.exe"
            "\bin\cpush.exe"
            "\bin\cuninst.exe"
            "\bin\cup.exe"
        )
        $PowerShellFiles = Get-ChildItem -Path $ChocolateyDirectoriesToCheck -Include "*.ps1", "*.psm1" -Recurse -ErrorAction Ignore
        # For certain test scenarios we run, there are additional files available in the bin directory.
        # These files should not be tested as part of the signing check.
        $ExecutableFiles = Get-ChildItem -Path $ChocolateyDirectoriesToCheck -Include "*.exe", "*.dll" -Recurse -ErrorAction Ignore | Where-Object Name -NotMatch 'driver\.exe$'
        $StrongNamingKeyFiles = Get-ChildItem -Path $StrongNamingKeyFilesToCheck -ErrorAction Ignore
    }

    BeforeAll {
        # TODO: Both this thumbprint and strong name key should be in an environment variable. Update when new kitchen-pester is available. - https://github.com/chocolatey/choco/issues/2692
        $ChocolateyThumbprint = '83AC7D88C66CB8680BCE802E0F0F5C179722764B'
        $ChocolateyStrongNameKey = '79d02ea9cad655eb'
        # These lines are part of testing the issue
        # https://github.com/chocolatey/choco/issues/2233
        # to see if the nuget.config is not created by
        # chocolatey.
        $path = "$env:APPDATA\NuGet\nuget.config"
        if (Test-Path $path) {
            Remove-Item $path
        }
        $null = Invoke-Choco outdated
        Initialize-ChocolateyTestInstall
        New-ChocolateyInstallSnapshot
    }

    AfterAll {
        Remove-ChocolateyTestInstall
    }

    Context 'Chocolatey' {
        It 'exists in $env:ChocolateyInstall folder' {
            Join-Path $env:ChocolateyInstall -ChildPath "choco.exe" | Should -Exist
        }

        It "has <_> available on PATH" -ForEach @("choco.exe") {
            $executable = $_
            $pathList = $env:PATH -split ";"
            $found = $false
            foreach ($path in $pathList) {
                $found = Test-Path (Join-Path $path $executable)
                if ($found) {
                    break
                }
            }

            $found | Should -BeTrue
        }

        It 'has Chocolatey in the /lib folder' {
            Join-Path $env:ChocolateyInstall "lib/chocolatey" | Should -Exist
        }

        It 'has added choco.exe to the bin folder' {
            Join-Path $env:ChocolateyInstall "bin/choco.exe" | Should -Exist
        }

        It 'has added the bin folder to PATH' {
            $env:PATH.Split(';') | Should -Contain (Join-Path $env:ChocolateyInstall "bin")
        }

        It "Outputs the version when run with --version" {
            $Output = Invoke-Choco --version
            $script:CurrentVersion = $Output.String
            $Output.ExitCode | Should -Be 0
            $LastExitCode | Should -Be 0
            ($Output.String -split '-' | Select-Object -First 1) -as [version] | Should -BeTrue
        }

        # Only FossOnly for this one, as we do not want to get the version
        # from an existing --version output
        It "Displays the current version and instructions for help when run without arguments" -Tag FossOnly {
            if (-not $script:CurrentVersion) {
                $script:CurrentVersion = Invoke-Choco --version | ForEach-Object String
            }

            # We can not use `Invoke-Choco` in this case
            # as it sets the --allow-unofficial argument
            # that causes the expected output to not show up
            $choco = Get-ChocoPath

            $Output = & $choco

            $LastExitCode | Should -Be 1

            $Output | Should -Contain "Chocolatey v$($script:CurrentVersion)"
            $Output | Should -Contain "Please run 'choco -?' or 'choco <command> -?' for help menu."
        }
    }

    # This is skipped when not run in CI because it modifies the local system.
    # Issue: https://github.com/chocolatey/choco/issues/2233
    It "Does not create nuget configuration file in application data" -Skip:((-not $env:TEST_KITCHEN) -or (-not (Test-ChocolateyVersionEqualOrHigherThan "0.10.16-beta"))) {
        $path | Should -Not -Exist
    }

    # This is skipped when not run in CI because it requires signed executables.
    Context "File signing (<_.FullName>)" -ForEach @($PowerShellFiles; $ExecutableFiles; $StrongNamingKeyFiles) -Skip:((-not $env:TEST_KITCHEN) -or (-not (Test-ChocolateyVersionEqualOrHigherThan "1.0.0"))) {
        BeforeAll {
            $FileUnderTest = $_
            $SignerCert = (Get-AuthenticodeSignature (Get-ChocoPath)).SignerCertificate
            $Cert = "$PWD\cert.cer"
            # Write out the certificate
            [IO.File]::WriteAllBytes($Cert, $SignerCert.export([security.cryptography.x509certificates.x509contenttype]::cert))
            # Trust the certificate
            Import-Certificate -FilePath $Cert -CertStoreLocation 'Cert:\CurrentUser\TrustedPublisher\'
            Remove-Item -Path $Cert -Force -ErrorAction Ignore
        }

        AfterAll {
            Set-ExecutionPolicy -Scope Process -ExecutionPolicy Bypass -Force
        }

        It "Should be signed with our certificate" -Skip:($_.Name -like 'package*.exe') {
            $authenticodeSignature = Get-AuthenticodeSignature $FileUnderTest
            $authenticodeSignature.Status | Should -Be 'Valid'
            $authenticodeSignature.SignerCertificate.Thumbprint | Should -Be $ChocolateyThumbprint
        }

        It "Should be strongly named with our strong name key" -Skip:($_ -notin $StrongNamingKeyFilesToCheck) {
            $Token = [System.Reflection.AssemblyName]::GetAssemblyName($FileUnderTest.FullName).FullName -replace ".+PublicKeyToken=(?<Token>\w+)", '$1'
            $Token | Should -Be $ChocolateyStrongNameKey
        }

        # This is FossOnly for now as there are some undetermined errors here that do not seem to present inside of Chocolatey. https://gitlab.com/chocolatey/build-automation/chocolatey-test-kitchen/-/issues/39
        It "Should be able to run the script in AllSigned mode" -Skip:($_ -notin $PowerShellFiles) -Tag FossOnly {
            $expectedErrors = 0
            $command = "Import-Module $FileUnderTest -ErrorAction SilentlyContinue; exit `$error.count"
            & powershell.exe -noprofile -ExecutionPolicy AllSigned -command $command 2>$null
            $LastExitCode | Should -BeExactly $expectedErrors
        }
    }

    Context "PowerShell script formatting (<_.FullName>)" -ForEach $PowerShellFiles {
        BeforeAll {
            $FileUnderTest = $_
        }

        It "Should have a Byte Order Mark" {
            $encoding = Test-ByteOrderMark -Path $FileUnderTest
            $encoding | Should -Be ([System.Text.Encoding]::UTF8)
        }

        It "Should have 'CRLF' Line Endings" {
            (Get-Content $FileUnderTest -Raw) -match '([^\r]\n|\r[^\n])' | Should -BeFalse
        }
    }

    # These tests are not a true test of PowerShell v2 compatibility as -Version 2 does not guarantee that things run exactly as in a PowerShell 2 instance, but it is as close as we can get in a testing environment.
    # Full proper testing on v2 would require a VM with only v2 installed.
    # This is skipped when not run in CI because it modifies the local system.
    Context "PowerShell v2 compatibility" -Skip:(-not $env:TEST_KITCHEN) {
        BeforeAll {
            # TODO: This doesn't work on client OSes (might be Install-WindowsOptionalFeature). Make sure this works on both server and client.
            Install-WindowsFeature powershell-v2
            # TODO: This doesn't work on Windows server.
            # $null = Invoke-Choco install dotnet3.5
            # $null = Invoke-Choco install MicrosoftWindowsPowerShellV2 -s windowsfeatures
        }

        # This is Foss only as PowerShell running under version 2 doesn't have .net available and can't import the Licensed DLL.
        # Tests on Windows 7 show no issues with running Chocolatey under Windows 7 with PowerShell v2 aside from issues surrounding TLS versions that we cannot resolve without an upgrade to Windows 7.
        It "Imports ChocolateyInstaller module successfully in PowerShell v2" -Tag FossOnly {
            $command = 'Import-Module $env:ChocolateyInstall\helpers\chocolateyInstaller.psm1;exit $error.count'
            & powershell.exe -Version 2 -noprofile -command $command
            $LastExitCode | Should -BeExactly 0
        }

        It "Imports ChocolateyProfile module successfully in PowerShell v2" {
            $command = 'Import-Module $env:ChocolateyInstall\helpers\chocolateyProfile.psm1;exit $error.count'
            & powershell.exe -Version 2 -noprofile -command $command
            $LastExitCode | Should -BeExactly 0
        }
    }

    # This is skipped when not run in CI because it modifies the local system.
    Context 'License warning is worded properly' -Tag FossOnly,ListCommand,License -Skip:((-not $env:TEST_KITCHEN) -or (-not (Test-ChocolateyVersionEqualOrHigherThan '1.0.0'))) {
        BeforeAll {
            Restore-ChocolateyInstallSnapshot
            $null = Enable-ChocolateySource 'hermes-setup'
            $null = Invoke-Choco install chocolatey-license-business -y
            $Output = Invoke-Choco list
        }

        AfterAll {
            $null = Invoke-Choco uninstall chocolatey-license-business -y
        }

        It 'Should display warning' {
            $Output.Lines | Should -Contain 'A valid chocolatey license was found, but the chocolatey.licensed.dll assembly could not be loaded:'
            $Output.Lines | Should -Contain 'Ensure that the chocolatey.licensed.dll exists at the following path:'
            $Output.Lines | Should -Contain 'To resolve this, install the Chocolatey Licensed Extension package with'
            $Output.Lines | Should -Contain '`choco install chocolatey.extension`'
        }
    }

    # This is skipped when not run in CI because it modifies the local system.
    Context 'PowerShell Profile comments updated correctly' -Tag ListCommand, Profile -Skip:((-not $env:TEST_KITCHEN) -or (-not (Test-ChocolateyVersionEqualOrHigherThan '1.0.0'))) {
        BeforeAll {
            Restore-ChocolateyInstallSnapshot
            Remove-Item $Profile.CurrentUserCurrentHost -ErrorAction Ignore
            New-Item $Profile.CurrentUserCurrentHost -Force
            $chocolatey = (Invoke-Choco list chocolatey -r --exact).Lines | ConvertFrom-ChocolateyOutput -Command List
            Enable-ChocolateySource -Name local
            Enable-ChocolateySource -Name hermes-setup
            $null = Invoke-Choco install chocolatey -f --version $chocolatey.Version
        }

        AfterAll {
            Remove-Item $Profile.CurrentUserCurrentHost -ErrorAction Ignore
        }

        It 'should update profile successfully' {
            $ProfileContents = Get-Content $Profile.CurrentUserCurrentHost -Raw
            $expectedLines = @(
                '# Import the Chocolatey Profile that contains the necessary code to enable'
                '# tab-completions to function for `choco`.'
                '# Be aware that if you are missing these lines from your profile, tab completion'
                '# for `choco` will not function.'
                '# See https://ch0.co/tab-completion for details.'
            ) -join '\r?\n'
            $ProfileContents | Should -Match $expectedLines
        }
    }

    # This is skipped when not run in CI because it modifies the local system.
    Context 'PowerShell Profile properly updated when Windows thinks a 5 byte file is signed' -Tag ListCommand, Profile -Skip:((-not $env:TEST_KITCHEN) -or (-not (Test-ChocolateyVersionEqualOrHigherThan '1.1.0'))) {
        BeforeAll {
            Restore-ChocolateyInstallSnapshot
            New-Item $Profile.CurrentUserCurrentHost -Force
            "" | Set-Content -Path $Profile.CurrentUserCurrentHost -Encoding UTF8
            $chocolatey = (Invoke-Choco list chocolatey -r --exact).Lines | ConvertFrom-ChocolateyOutput -Command List
        }

        AfterAll {
            Remove-Item $Profile.CurrentUserCurrentHost -ErrorAction Ignore
        }

        It 'should not report the profile being signed' {
            $ProfileFile = Get-ChildItem $Profile.CurrentUserCurrentHost
            $ProfileFile.Length | Should -Be 5 -Because 'The Profile should have been set to mostly empty UTF8BOM file...'
            $ProfileSignature = Get-AuthenticodeSignature $Profile.CurrentUserCurrentHost
            if ($ProfileSignature.Status -ne 'Valid') {
                Set-ItResult -Skipped -Because 'Windows is not detecting the profile as signed.'
            }
            $output = Invoke-Choco install chocolatey -f --version $chocolatey.Version
            $output.Lines | Should -Not -Contain 'WARNING: Not setting tab completion: File is Authenticode signed at'
        }
    }

    # This is skipped when not run in CI because it requires signed executables
    Context 'Ensure we <Removal> shims during upgrade' -Tag ListCommand, Shims -Skip:((-not $env:TEST_KITCHEN) -or (-not (Test-ChocolateyVersionEqualOrHigherThan '1.0.0'))) -ForEach @(
        @{
            RemovedShims = $RemovedShims
            Signed       = $true
            Removal      = "remove signed"
        }
        @{
            RemovedShims = $RemovedShims
            Signed       = $false
            Removal      = "keep unsigned"
        }
    ) {
        BeforeAll {
            Restore-ChocolateyInstallSnapshot
            $chocolatey = (Invoke-Choco list chocolatey -r --exact).Lines | ConvertFrom-ChocolateyOutput -Command List

            foreach ($shim in $RemovedShims) {
                $shimToRemove = "$env:ChocolateyInstall$shim"
                Remove-Item $shimToRemove -ErrorAction Ignore
                if ($signed) {
                    Copy-Item -Path $env:ChocolateyInstall/bin/choco.exe -Destination $shimToRemove
                }
                else {
                    New-Item $shimToRemove -Force -ItemType File
                }
            }

            Enable-ChocolateySource -Name local
            Enable-ChocolateySource -Name hermes-setup
            $Output = Invoke-Choco install chocolatey -f --version $chocolatey.Version --no-progress
        }

        It 'should exit Success (0)' {
            $Output.ExitCode | Should -Be 0
        }

        It 'should <removal> shim <_> on upgrade' -ForEach $RemovedShims {
            "$env:ChocolateyInstall$_" | Should -Not:$signed -Exist -Because $Output.String
        }

        It 'should report keeping <_> during upgrade' -ForEach $RemovedShims -Skip:$signed {
            $Output.Lines | Should -Contain "WARNING: Shim found in $env:ChocolateyInstall$_, but was not signed. Ignoring Removal..." -Because $Output.String
        }
    }

    Context 'Ensure a corrupted config file does not cause errors' -Tag ConfigFile -Skip:(-not (Test-ChocolateyVersionEqualOrHigherThan '1.1.0')) {
        BeforeAll {
            Restore-ChocolateyInstallSnapshot
            $ChocolateyConfigLocation = "$env:ChocolateyInstall/config/chocolatey.config"
            $BadContent = "<chocolatey></chocolatey>BadFile"
            # Make sure we have a chocolatey config file
            $null = Invoke-Choco outdated
            $BadContent | Out-File -FilePath $ChocolateyConfigLocation
            $Output = Invoke-Choco outdated
        }

        It 'Exits with Success (0)' {
            $Output.ExitCode | Should -Be 0
        }

        It 'Should remove the invalid configuration file' {
            $ChocolateyConfigLocation | Should -Not -FileContentMatch "$BadContent"
        }
    }

    # This is skipped when not run in CI because it modifies the local system.
    Context 'Get-FileEncoding works under <_>' -Tag PowerShell7 -ForEach @(
        'pwsh'
        'powershell'
    ) -Skip:((-not $env:TEST_KITCHEN) -or (-not (Test-ChocolateyVersionEqualOrHigherThan '1.1.0'))) {
        BeforeAll {
<<<<<<< HEAD
            New-ChocolateyInstallSnapshot
=======
            Restore-ChocolateyInstallSnapshot
            Enable-ChocolateySource -Name hermes-setup
>>>>>>> 370e3663
            $pwshInstall = Invoke-Choco install $_ -y
            $ChocoUnzipped = "$(Get-TempDirectory)$(New-Guid)"
            $modulePath = "$ChocoUnzipped/tools/chocolateySetup.psm1"

            if (Test-Path $ChocoUnzipped) {
                Remove-Item $ChocoUnzipped -Force -Recurse
            }

            Expand-ZipArchive -Source $env:ChocolateyInstall/lib/chocolatey/chocolatey.nupkg -Destination $ChocoUnzipped

            if (-not (Test-Path $modulePath)) {
                throw "Something has happened that the module doesn't exist at $modulePath. Please see directory contents for more information: $(Get-ChildItem $ChocoUnzipped -Recurse -Force | ForEach-Object { $_.FullName } | Out-String)"
            }

            $Command = @"
            Import-Module $modulePath -Force
            & (Get-Module chocolateySetup) {
                Get-FileEncoding $modulePath
            }
            exit `$error.Count
"@
            Import-Module $env:ChocolateyInstall/helpers/ChocolateyProfile.psm1
            Update-SessionEnvironment
        }

        AfterAll {
            if (Test-Path $ChocoUnzipped) {
                Remove-Item $ChocoUnzipped -Force -Recurse
            }
            $null = Invoke-Choco uninstall $_ -y --force-dependencies
            Remove-ChocolateyInstallSnapshot
        }

        It 'LastExitCode should be Success (0)' {
            & $_ -NoProfile -Command $Command
            $LASTEXITCODE | Should -Be 0
        }
    }

    # This is skipped when not run in CI because it modifies the local system.
    Context '.Net Registry is not set' -Skip:(-not $env:TEST_KITCHEN) {
        BeforeAll {
            $RegistryPath = 'SOFTWARE\Wow6432Node\Microsoft\NET Framework Setup\NDP\v4\Full\'
            Set-RegistryKeyOwner -Key $RegistryPath
            $OriginalRelease = Get-ItemPropertyValue -Path "HKLM:\$RegistryPath" -Name Release
            Remove-ItemProperty -Path "HKLM:\$RegistryPath" -Name Release
            $Output = Invoke-Choco help
        }

        AfterAll {
            New-ItemProperty -Path "HKLM:\$RegistryPath" -Name Release -Value $OriginalRelease
        }

        It "Exits with Failure (1)" {
            $Output.ExitCode | Should -Be 1 -Because $Output.String
        }

        It "Reports .NET Framework 4.8 is required" {
            $Output.Lines | Should -Contain '.NET 4.8 is not installed or may need a reboot to complete installation.'
        }
    }
}
<|MERGE_RESOLUTION|>--- conflicted
+++ resolved
@@ -1,411 +1,407 @@
-﻿Import-Module helpers/common-helpers
-
-Describe "Ensuring Chocolatey is correctly installed" -Tag Environment, Chocolatey {
-    BeforeDiscovery {
-        $ChocolateyDirectoriesToCheck = @(
-            "$env:ChocolateyInstall\helpers"
-            "$env:ChocolateyInstall\extensions\chocolatey"
-            "$env:ChocolateyInstall\bin"
-        )
-        $StrongNamingKeyFilesToCheck = @(
-            "$env:ChocolateyInstall\choco.exe"
-            "$env:ChocolateyInstall\extensions\chocolatey\chocolatey.licensed.dll"
-        )
-        $RemovedShims = @(
-            "\bin\cpack.exe"
-            "\bin\cver.exe"
-            "\bin\chocolatey.exe"
-            "\bin\cinst.exe"
-            "\bin\clist.exe"
-            "\bin\cpush.exe"
-            "\bin\cuninst.exe"
-            "\bin\cup.exe"
-        )
-        $PowerShellFiles = Get-ChildItem -Path $ChocolateyDirectoriesToCheck -Include "*.ps1", "*.psm1" -Recurse -ErrorAction Ignore
-        # For certain test scenarios we run, there are additional files available in the bin directory.
-        # These files should not be tested as part of the signing check.
-        $ExecutableFiles = Get-ChildItem -Path $ChocolateyDirectoriesToCheck -Include "*.exe", "*.dll" -Recurse -ErrorAction Ignore | Where-Object Name -NotMatch 'driver\.exe$'
-        $StrongNamingKeyFiles = Get-ChildItem -Path $StrongNamingKeyFilesToCheck -ErrorAction Ignore
-    }
-
-    BeforeAll {
-        # TODO: Both this thumbprint and strong name key should be in an environment variable. Update when new kitchen-pester is available. - https://github.com/chocolatey/choco/issues/2692
-        $ChocolateyThumbprint = '83AC7D88C66CB8680BCE802E0F0F5C179722764B'
-        $ChocolateyStrongNameKey = '79d02ea9cad655eb'
-        # These lines are part of testing the issue
-        # https://github.com/chocolatey/choco/issues/2233
-        # to see if the nuget.config is not created by
-        # chocolatey.
-        $path = "$env:APPDATA\NuGet\nuget.config"
-        if (Test-Path $path) {
-            Remove-Item $path
-        }
-        $null = Invoke-Choco outdated
-        Initialize-ChocolateyTestInstall
-        New-ChocolateyInstallSnapshot
-    }
-
-    AfterAll {
-        Remove-ChocolateyTestInstall
-    }
-
-    Context 'Chocolatey' {
-        It 'exists in $env:ChocolateyInstall folder' {
-            Join-Path $env:ChocolateyInstall -ChildPath "choco.exe" | Should -Exist
-        }
-
-        It "has <_> available on PATH" -ForEach @("choco.exe") {
-            $executable = $_
-            $pathList = $env:PATH -split ";"
-            $found = $false
-            foreach ($path in $pathList) {
-                $found = Test-Path (Join-Path $path $executable)
-                if ($found) {
-                    break
-                }
-            }
-
-            $found | Should -BeTrue
-        }
-
-        It 'has Chocolatey in the /lib folder' {
-            Join-Path $env:ChocolateyInstall "lib/chocolatey" | Should -Exist
-        }
-
-        It 'has added choco.exe to the bin folder' {
-            Join-Path $env:ChocolateyInstall "bin/choco.exe" | Should -Exist
-        }
-
-        It 'has added the bin folder to PATH' {
-            $env:PATH.Split(';') | Should -Contain (Join-Path $env:ChocolateyInstall "bin")
-        }
-
-        It "Outputs the version when run with --version" {
-            $Output = Invoke-Choco --version
-            $script:CurrentVersion = $Output.String
-            $Output.ExitCode | Should -Be 0
-            $LastExitCode | Should -Be 0
-            ($Output.String -split '-' | Select-Object -First 1) -as [version] | Should -BeTrue
-        }
-
-        # Only FossOnly for this one, as we do not want to get the version
-        # from an existing --version output
-        It "Displays the current version and instructions for help when run without arguments" -Tag FossOnly {
-            if (-not $script:CurrentVersion) {
-                $script:CurrentVersion = Invoke-Choco --version | ForEach-Object String
-            }
-
-            # We can not use `Invoke-Choco` in this case
-            # as it sets the --allow-unofficial argument
-            # that causes the expected output to not show up
-            $choco = Get-ChocoPath
-
-            $Output = & $choco
-
-            $LastExitCode | Should -Be 1
-
-            $Output | Should -Contain "Chocolatey v$($script:CurrentVersion)"
-            $Output | Should -Contain "Please run 'choco -?' or 'choco <command> -?' for help menu."
-        }
-    }
-
-    # This is skipped when not run in CI because it modifies the local system.
-    # Issue: https://github.com/chocolatey/choco/issues/2233
-    It "Does not create nuget configuration file in application data" -Skip:((-not $env:TEST_KITCHEN) -or (-not (Test-ChocolateyVersionEqualOrHigherThan "0.10.16-beta"))) {
-        $path | Should -Not -Exist
-    }
-
-    # This is skipped when not run in CI because it requires signed executables.
-    Context "File signing (<_.FullName>)" -ForEach @($PowerShellFiles; $ExecutableFiles; $StrongNamingKeyFiles) -Skip:((-not $env:TEST_KITCHEN) -or (-not (Test-ChocolateyVersionEqualOrHigherThan "1.0.0"))) {
-        BeforeAll {
-            $FileUnderTest = $_
-            $SignerCert = (Get-AuthenticodeSignature (Get-ChocoPath)).SignerCertificate
-            $Cert = "$PWD\cert.cer"
-            # Write out the certificate
-            [IO.File]::WriteAllBytes($Cert, $SignerCert.export([security.cryptography.x509certificates.x509contenttype]::cert))
-            # Trust the certificate
-            Import-Certificate -FilePath $Cert -CertStoreLocation 'Cert:\CurrentUser\TrustedPublisher\'
-            Remove-Item -Path $Cert -Force -ErrorAction Ignore
-        }
-
-        AfterAll {
-            Set-ExecutionPolicy -Scope Process -ExecutionPolicy Bypass -Force
-        }
-
-        It "Should be signed with our certificate" -Skip:($_.Name -like 'package*.exe') {
-            $authenticodeSignature = Get-AuthenticodeSignature $FileUnderTest
-            $authenticodeSignature.Status | Should -Be 'Valid'
-            $authenticodeSignature.SignerCertificate.Thumbprint | Should -Be $ChocolateyThumbprint
-        }
-
-        It "Should be strongly named with our strong name key" -Skip:($_ -notin $StrongNamingKeyFilesToCheck) {
-            $Token = [System.Reflection.AssemblyName]::GetAssemblyName($FileUnderTest.FullName).FullName -replace ".+PublicKeyToken=(?<Token>\w+)", '$1'
-            $Token | Should -Be $ChocolateyStrongNameKey
-        }
-
-        # This is FossOnly for now as there are some undetermined errors here that do not seem to present inside of Chocolatey. https://gitlab.com/chocolatey/build-automation/chocolatey-test-kitchen/-/issues/39
-        It "Should be able to run the script in AllSigned mode" -Skip:($_ -notin $PowerShellFiles) -Tag FossOnly {
-            $expectedErrors = 0
-            $command = "Import-Module $FileUnderTest -ErrorAction SilentlyContinue; exit `$error.count"
-            & powershell.exe -noprofile -ExecutionPolicy AllSigned -command $command 2>$null
-            $LastExitCode | Should -BeExactly $expectedErrors
-        }
-    }
-
-    Context "PowerShell script formatting (<_.FullName>)" -ForEach $PowerShellFiles {
-        BeforeAll {
-            $FileUnderTest = $_
-        }
-
-        It "Should have a Byte Order Mark" {
-            $encoding = Test-ByteOrderMark -Path $FileUnderTest
-            $encoding | Should -Be ([System.Text.Encoding]::UTF8)
-        }
-
-        It "Should have 'CRLF' Line Endings" {
-            (Get-Content $FileUnderTest -Raw) -match '([^\r]\n|\r[^\n])' | Should -BeFalse
-        }
-    }
-
-    # These tests are not a true test of PowerShell v2 compatibility as -Version 2 does not guarantee that things run exactly as in a PowerShell 2 instance, but it is as close as we can get in a testing environment.
-    # Full proper testing on v2 would require a VM with only v2 installed.
-    # This is skipped when not run in CI because it modifies the local system.
-    Context "PowerShell v2 compatibility" -Skip:(-not $env:TEST_KITCHEN) {
-        BeforeAll {
-            # TODO: This doesn't work on client OSes (might be Install-WindowsOptionalFeature). Make sure this works on both server and client.
-            Install-WindowsFeature powershell-v2
-            # TODO: This doesn't work on Windows server.
-            # $null = Invoke-Choco install dotnet3.5
-            # $null = Invoke-Choco install MicrosoftWindowsPowerShellV2 -s windowsfeatures
-        }
-
-        # This is Foss only as PowerShell running under version 2 doesn't have .net available and can't import the Licensed DLL.
-        # Tests on Windows 7 show no issues with running Chocolatey under Windows 7 with PowerShell v2 aside from issues surrounding TLS versions that we cannot resolve without an upgrade to Windows 7.
-        It "Imports ChocolateyInstaller module successfully in PowerShell v2" -Tag FossOnly {
-            $command = 'Import-Module $env:ChocolateyInstall\helpers\chocolateyInstaller.psm1;exit $error.count'
-            & powershell.exe -Version 2 -noprofile -command $command
-            $LastExitCode | Should -BeExactly 0
-        }
-
-        It "Imports ChocolateyProfile module successfully in PowerShell v2" {
-            $command = 'Import-Module $env:ChocolateyInstall\helpers\chocolateyProfile.psm1;exit $error.count'
-            & powershell.exe -Version 2 -noprofile -command $command
-            $LastExitCode | Should -BeExactly 0
-        }
-    }
-
-    # This is skipped when not run in CI because it modifies the local system.
-    Context 'License warning is worded properly' -Tag FossOnly,ListCommand,License -Skip:((-not $env:TEST_KITCHEN) -or (-not (Test-ChocolateyVersionEqualOrHigherThan '1.0.0'))) {
-        BeforeAll {
-            Restore-ChocolateyInstallSnapshot
-            $null = Enable-ChocolateySource 'hermes-setup'
-            $null = Invoke-Choco install chocolatey-license-business -y
-            $Output = Invoke-Choco list
-        }
-
-        AfterAll {
-            $null = Invoke-Choco uninstall chocolatey-license-business -y
-        }
-
-        It 'Should display warning' {
-            $Output.Lines | Should -Contain 'A valid chocolatey license was found, but the chocolatey.licensed.dll assembly could not be loaded:'
-            $Output.Lines | Should -Contain 'Ensure that the chocolatey.licensed.dll exists at the following path:'
-            $Output.Lines | Should -Contain 'To resolve this, install the Chocolatey Licensed Extension package with'
-            $Output.Lines | Should -Contain '`choco install chocolatey.extension`'
-        }
-    }
-
-    # This is skipped when not run in CI because it modifies the local system.
-    Context 'PowerShell Profile comments updated correctly' -Tag ListCommand, Profile -Skip:((-not $env:TEST_KITCHEN) -or (-not (Test-ChocolateyVersionEqualOrHigherThan '1.0.0'))) {
-        BeforeAll {
-            Restore-ChocolateyInstallSnapshot
-            Remove-Item $Profile.CurrentUserCurrentHost -ErrorAction Ignore
-            New-Item $Profile.CurrentUserCurrentHost -Force
-            $chocolatey = (Invoke-Choco list chocolatey -r --exact).Lines | ConvertFrom-ChocolateyOutput -Command List
-            Enable-ChocolateySource -Name local
-            Enable-ChocolateySource -Name hermes-setup
-            $null = Invoke-Choco install chocolatey -f --version $chocolatey.Version
-        }
-
-        AfterAll {
-            Remove-Item $Profile.CurrentUserCurrentHost -ErrorAction Ignore
-        }
-
-        It 'should update profile successfully' {
-            $ProfileContents = Get-Content $Profile.CurrentUserCurrentHost -Raw
-            $expectedLines = @(
-                '# Import the Chocolatey Profile that contains the necessary code to enable'
-                '# tab-completions to function for `choco`.'
-                '# Be aware that if you are missing these lines from your profile, tab completion'
-                '# for `choco` will not function.'
-                '# See https://ch0.co/tab-completion for details.'
-            ) -join '\r?\n'
-            $ProfileContents | Should -Match $expectedLines
-        }
-    }
-
-    # This is skipped when not run in CI because it modifies the local system.
-    Context 'PowerShell Profile properly updated when Windows thinks a 5 byte file is signed' -Tag ListCommand, Profile -Skip:((-not $env:TEST_KITCHEN) -or (-not (Test-ChocolateyVersionEqualOrHigherThan '1.1.0'))) {
-        BeforeAll {
-            Restore-ChocolateyInstallSnapshot
-            New-Item $Profile.CurrentUserCurrentHost -Force
-            "" | Set-Content -Path $Profile.CurrentUserCurrentHost -Encoding UTF8
-            $chocolatey = (Invoke-Choco list chocolatey -r --exact).Lines | ConvertFrom-ChocolateyOutput -Command List
-        }
-
-        AfterAll {
-            Remove-Item $Profile.CurrentUserCurrentHost -ErrorAction Ignore
-        }
-
-        It 'should not report the profile being signed' {
-            $ProfileFile = Get-ChildItem $Profile.CurrentUserCurrentHost
-            $ProfileFile.Length | Should -Be 5 -Because 'The Profile should have been set to mostly empty UTF8BOM file...'
-            $ProfileSignature = Get-AuthenticodeSignature $Profile.CurrentUserCurrentHost
-            if ($ProfileSignature.Status -ne 'Valid') {
-                Set-ItResult -Skipped -Because 'Windows is not detecting the profile as signed.'
-            }
-            $output = Invoke-Choco install chocolatey -f --version $chocolatey.Version
-            $output.Lines | Should -Not -Contain 'WARNING: Not setting tab completion: File is Authenticode signed at'
-        }
-    }
-
-    # This is skipped when not run in CI because it requires signed executables
-    Context 'Ensure we <Removal> shims during upgrade' -Tag ListCommand, Shims -Skip:((-not $env:TEST_KITCHEN) -or (-not (Test-ChocolateyVersionEqualOrHigherThan '1.0.0'))) -ForEach @(
-        @{
-            RemovedShims = $RemovedShims
-            Signed       = $true
-            Removal      = "remove signed"
-        }
-        @{
-            RemovedShims = $RemovedShims
-            Signed       = $false
-            Removal      = "keep unsigned"
-        }
-    ) {
-        BeforeAll {
-            Restore-ChocolateyInstallSnapshot
-            $chocolatey = (Invoke-Choco list chocolatey -r --exact).Lines | ConvertFrom-ChocolateyOutput -Command List
-
-            foreach ($shim in $RemovedShims) {
-                $shimToRemove = "$env:ChocolateyInstall$shim"
-                Remove-Item $shimToRemove -ErrorAction Ignore
-                if ($signed) {
-                    Copy-Item -Path $env:ChocolateyInstall/bin/choco.exe -Destination $shimToRemove
-                }
-                else {
-                    New-Item $shimToRemove -Force -ItemType File
-                }
-            }
-
-            Enable-ChocolateySource -Name local
-            Enable-ChocolateySource -Name hermes-setup
-            $Output = Invoke-Choco install chocolatey -f --version $chocolatey.Version --no-progress
-        }
-
-        It 'should exit Success (0)' {
-            $Output.ExitCode | Should -Be 0
-        }
-
-        It 'should <removal> shim <_> on upgrade' -ForEach $RemovedShims {
-            "$env:ChocolateyInstall$_" | Should -Not:$signed -Exist -Because $Output.String
-        }
-
-        It 'should report keeping <_> during upgrade' -ForEach $RemovedShims -Skip:$signed {
-            $Output.Lines | Should -Contain "WARNING: Shim found in $env:ChocolateyInstall$_, but was not signed. Ignoring Removal..." -Because $Output.String
-        }
-    }
-
-    Context 'Ensure a corrupted config file does not cause errors' -Tag ConfigFile -Skip:(-not (Test-ChocolateyVersionEqualOrHigherThan '1.1.0')) {
-        BeforeAll {
-            Restore-ChocolateyInstallSnapshot
-            $ChocolateyConfigLocation = "$env:ChocolateyInstall/config/chocolatey.config"
-            $BadContent = "<chocolatey></chocolatey>BadFile"
-            # Make sure we have a chocolatey config file
-            $null = Invoke-Choco outdated
-            $BadContent | Out-File -FilePath $ChocolateyConfigLocation
-            $Output = Invoke-Choco outdated
-        }
-
-        It 'Exits with Success (0)' {
-            $Output.ExitCode | Should -Be 0
-        }
-
-        It 'Should remove the invalid configuration file' {
-            $ChocolateyConfigLocation | Should -Not -FileContentMatch "$BadContent"
-        }
-    }
-
-    # This is skipped when not run in CI because it modifies the local system.
-    Context 'Get-FileEncoding works under <_>' -Tag PowerShell7 -ForEach @(
-        'pwsh'
-        'powershell'
-    ) -Skip:((-not $env:TEST_KITCHEN) -or (-not (Test-ChocolateyVersionEqualOrHigherThan '1.1.0'))) {
-        BeforeAll {
-<<<<<<< HEAD
-            New-ChocolateyInstallSnapshot
-=======
-            Restore-ChocolateyInstallSnapshot
-            Enable-ChocolateySource -Name hermes-setup
->>>>>>> 370e3663
-            $pwshInstall = Invoke-Choco install $_ -y
-            $ChocoUnzipped = "$(Get-TempDirectory)$(New-Guid)"
-            $modulePath = "$ChocoUnzipped/tools/chocolateySetup.psm1"
-
-            if (Test-Path $ChocoUnzipped) {
-                Remove-Item $ChocoUnzipped -Force -Recurse
-            }
-
-            Expand-ZipArchive -Source $env:ChocolateyInstall/lib/chocolatey/chocolatey.nupkg -Destination $ChocoUnzipped
-
-            if (-not (Test-Path $modulePath)) {
-                throw "Something has happened that the module doesn't exist at $modulePath. Please see directory contents for more information: $(Get-ChildItem $ChocoUnzipped -Recurse -Force | ForEach-Object { $_.FullName } | Out-String)"
-            }
-
-            $Command = @"
-            Import-Module $modulePath -Force
-            & (Get-Module chocolateySetup) {
-                Get-FileEncoding $modulePath
-            }
-            exit `$error.Count
-"@
-            Import-Module $env:ChocolateyInstall/helpers/ChocolateyProfile.psm1
-            Update-SessionEnvironment
-        }
-
-        AfterAll {
-            if (Test-Path $ChocoUnzipped) {
-                Remove-Item $ChocoUnzipped -Force -Recurse
-            }
-            $null = Invoke-Choco uninstall $_ -y --force-dependencies
-            Remove-ChocolateyInstallSnapshot
-        }
-
-        It 'LastExitCode should be Success (0)' {
-            & $_ -NoProfile -Command $Command
-            $LASTEXITCODE | Should -Be 0
-        }
-    }
-
-    # This is skipped when not run in CI because it modifies the local system.
-    Context '.Net Registry is not set' -Skip:(-not $env:TEST_KITCHEN) {
-        BeforeAll {
-            $RegistryPath = 'SOFTWARE\Wow6432Node\Microsoft\NET Framework Setup\NDP\v4\Full\'
-            Set-RegistryKeyOwner -Key $RegistryPath
-            $OriginalRelease = Get-ItemPropertyValue -Path "HKLM:\$RegistryPath" -Name Release
-            Remove-ItemProperty -Path "HKLM:\$RegistryPath" -Name Release
-            $Output = Invoke-Choco help
-        }
-
-        AfterAll {
-            New-ItemProperty -Path "HKLM:\$RegistryPath" -Name Release -Value $OriginalRelease
-        }
-
-        It "Exits with Failure (1)" {
-            $Output.ExitCode | Should -Be 1 -Because $Output.String
-        }
-
-        It "Reports .NET Framework 4.8 is required" {
-            $Output.Lines | Should -Contain '.NET 4.8 is not installed or may need a reboot to complete installation.'
-        }
-    }
-}
+﻿Import-Module helpers/common-helpers
+
+Describe "Ensuring Chocolatey is correctly installed" -Tag Environment, Chocolatey {
+    BeforeDiscovery {
+        $ChocolateyDirectoriesToCheck = @(
+            "$env:ChocolateyInstall\helpers"
+            "$env:ChocolateyInstall\extensions\chocolatey"
+            "$env:ChocolateyInstall\bin"
+        )
+        $StrongNamingKeyFilesToCheck = @(
+            "$env:ChocolateyInstall\choco.exe"
+            "$env:ChocolateyInstall\extensions\chocolatey\chocolatey.licensed.dll"
+        )
+        $RemovedShims = @(
+            "\bin\cpack.exe"
+            "\bin\cver.exe"
+            "\bin\chocolatey.exe"
+            "\bin\cinst.exe"
+            "\bin\clist.exe"
+            "\bin\cpush.exe"
+            "\bin\cuninst.exe"
+            "\bin\cup.exe"
+        )
+        $PowerShellFiles = Get-ChildItem -Path $ChocolateyDirectoriesToCheck -Include "*.ps1", "*.psm1" -Recurse -ErrorAction Ignore
+        # For certain test scenarios we run, there are additional files available in the bin directory.
+        # These files should not be tested as part of the signing check.
+        $ExecutableFiles = Get-ChildItem -Path $ChocolateyDirectoriesToCheck -Include "*.exe", "*.dll" -Recurse -ErrorAction Ignore | Where-Object Name -NotMatch 'driver\.exe$'
+        $StrongNamingKeyFiles = Get-ChildItem -Path $StrongNamingKeyFilesToCheck -ErrorAction Ignore
+    }
+
+    BeforeAll {
+        # TODO: Both this thumbprint and strong name key should be in an environment variable. Update when new kitchen-pester is available. - https://github.com/chocolatey/choco/issues/2692
+        $ChocolateyThumbprint = '83AC7D88C66CB8680BCE802E0F0F5C179722764B'
+        $ChocolateyStrongNameKey = '79d02ea9cad655eb'
+        # These lines are part of testing the issue
+        # https://github.com/chocolatey/choco/issues/2233
+        # to see if the nuget.config is not created by
+        # chocolatey.
+        $path = "$env:APPDATA\NuGet\nuget.config"
+        if (Test-Path $path) {
+            Remove-Item $path
+        }
+        $null = Invoke-Choco outdated
+        Initialize-ChocolateyTestInstall
+        New-ChocolateyInstallSnapshot
+    }
+
+    AfterAll {
+        Remove-ChocolateyTestInstall
+    }
+
+    Context 'Chocolatey' {
+        It 'exists in $env:ChocolateyInstall folder' {
+            Join-Path $env:ChocolateyInstall -ChildPath "choco.exe" | Should -Exist
+        }
+
+        It "has <_> available on PATH" -ForEach @("choco.exe") {
+            $executable = $_
+            $pathList = $env:PATH -split ";"
+            $found = $false
+            foreach ($path in $pathList) {
+                $found = Test-Path (Join-Path $path $executable)
+                if ($found) {
+                    break
+                }
+            }
+
+            $found | Should -BeTrue
+        }
+
+        It 'has Chocolatey in the /lib folder' {
+            Join-Path $env:ChocolateyInstall "lib/chocolatey" | Should -Exist
+        }
+
+        It 'has added choco.exe to the bin folder' {
+            Join-Path $env:ChocolateyInstall "bin/choco.exe" | Should -Exist
+        }
+
+        It 'has added the bin folder to PATH' {
+            $env:PATH.Split(';') | Should -Contain (Join-Path $env:ChocolateyInstall "bin")
+        }
+
+        It "Outputs the version when run with --version" {
+            $Output = Invoke-Choco --version
+            $script:CurrentVersion = $Output.String
+            $Output.ExitCode | Should -Be 0
+            $LastExitCode | Should -Be 0
+            ($Output.String -split '-' | Select-Object -First 1) -as [version] | Should -BeTrue
+        }
+
+        # Only FossOnly for this one, as we do not want to get the version
+        # from an existing --version output
+        It "Displays the current version and instructions for help when run without arguments" -Tag FossOnly {
+            if (-not $script:CurrentVersion) {
+                $script:CurrentVersion = Invoke-Choco --version | ForEach-Object String
+            }
+
+            # We can not use `Invoke-Choco` in this case
+            # as it sets the --allow-unofficial argument
+            # that causes the expected output to not show up
+            $choco = Get-ChocoPath
+
+            $Output = & $choco
+
+            $LastExitCode | Should -Be 1
+
+            $Output | Should -Contain "Chocolatey v$($script:CurrentVersion)"
+            $Output | Should -Contain "Please run 'choco -?' or 'choco <command> -?' for help menu."
+        }
+    }
+
+    # This is skipped when not run in CI because it modifies the local system.
+    # Issue: https://github.com/chocolatey/choco/issues/2233
+    It "Does not create nuget configuration file in application data" -Skip:((-not $env:TEST_KITCHEN) -or (-not (Test-ChocolateyVersionEqualOrHigherThan "0.10.16-beta"))) {
+        $path | Should -Not -Exist
+    }
+
+    # This is skipped when not run in CI because it requires signed executables.
+    Context "File signing (<_.FullName>)" -ForEach @($PowerShellFiles; $ExecutableFiles; $StrongNamingKeyFiles) -Skip:((-not $env:TEST_KITCHEN) -or (-not (Test-ChocolateyVersionEqualOrHigherThan "1.0.0"))) {
+        BeforeAll {
+            $FileUnderTest = $_
+            $SignerCert = (Get-AuthenticodeSignature (Get-ChocoPath)).SignerCertificate
+            $Cert = "$PWD\cert.cer"
+            # Write out the certificate
+            [IO.File]::WriteAllBytes($Cert, $SignerCert.export([security.cryptography.x509certificates.x509contenttype]::cert))
+            # Trust the certificate
+            Import-Certificate -FilePath $Cert -CertStoreLocation 'Cert:\CurrentUser\TrustedPublisher\'
+            Remove-Item -Path $Cert -Force -ErrorAction Ignore
+        }
+
+        AfterAll {
+            Set-ExecutionPolicy -Scope Process -ExecutionPolicy Bypass -Force
+        }
+
+        It "Should be signed with our certificate" -Skip:($_.Name -like 'package*.exe') {
+            $authenticodeSignature = Get-AuthenticodeSignature $FileUnderTest
+            $authenticodeSignature.Status | Should -Be 'Valid'
+            $authenticodeSignature.SignerCertificate.Thumbprint | Should -Be $ChocolateyThumbprint
+        }
+
+        It "Should be strongly named with our strong name key" -Skip:($_ -notin $StrongNamingKeyFilesToCheck) {
+            $Token = [System.Reflection.AssemblyName]::GetAssemblyName($FileUnderTest.FullName).FullName -replace ".+PublicKeyToken=(?<Token>\w+)", '$1'
+            $Token | Should -Be $ChocolateyStrongNameKey
+        }
+
+        # This is FossOnly for now as there are some undetermined errors here that do not seem to present inside of Chocolatey. https://gitlab.com/chocolatey/build-automation/chocolatey-test-kitchen/-/issues/39
+        It "Should be able to run the script in AllSigned mode" -Skip:($_ -notin $PowerShellFiles) -Tag FossOnly {
+            $expectedErrors = 0
+            $command = "Import-Module $FileUnderTest -ErrorAction SilentlyContinue; exit `$error.count"
+            & powershell.exe -noprofile -ExecutionPolicy AllSigned -command $command 2>$null
+            $LastExitCode | Should -BeExactly $expectedErrors
+        }
+    }
+
+    Context "PowerShell script formatting (<_.FullName>)" -ForEach $PowerShellFiles {
+        BeforeAll {
+            $FileUnderTest = $_
+        }
+
+        It "Should have a Byte Order Mark" {
+            $encoding = Test-ByteOrderMark -Path $FileUnderTest
+            $encoding | Should -Be ([System.Text.Encoding]::UTF8)
+        }
+
+        It "Should have 'CRLF' Line Endings" {
+            (Get-Content $FileUnderTest -Raw) -match '([^\r]\n|\r[^\n])' | Should -BeFalse
+        }
+    }
+
+    # These tests are not a true test of PowerShell v2 compatibility as -Version 2 does not guarantee that things run exactly as in a PowerShell 2 instance, but it is as close as we can get in a testing environment.
+    # Full proper testing on v2 would require a VM with only v2 installed.
+    # This is skipped when not run in CI because it modifies the local system.
+    Context "PowerShell v2 compatibility" -Skip:(-not $env:TEST_KITCHEN) {
+        BeforeAll {
+            # TODO: This doesn't work on client OSes (might be Install-WindowsOptionalFeature). Make sure this works on both server and client.
+            Install-WindowsFeature powershell-v2
+            # TODO: This doesn't work on Windows server.
+            # $null = Invoke-Choco install dotnet3.5
+            # $null = Invoke-Choco install MicrosoftWindowsPowerShellV2 -s windowsfeatures
+        }
+
+        # This is Foss only as PowerShell running under version 2 doesn't have .net available and can't import the Licensed DLL.
+        # Tests on Windows 7 show no issues with running Chocolatey under Windows 7 with PowerShell v2 aside from issues surrounding TLS versions that we cannot resolve without an upgrade to Windows 7.
+        It "Imports ChocolateyInstaller module successfully in PowerShell v2" -Tag FossOnly {
+            $command = 'Import-Module $env:ChocolateyInstall\helpers\chocolateyInstaller.psm1;exit $error.count'
+            & powershell.exe -Version 2 -noprofile -command $command
+            $LastExitCode | Should -BeExactly 0
+        }
+
+        It "Imports ChocolateyProfile module successfully in PowerShell v2" {
+            $command = 'Import-Module $env:ChocolateyInstall\helpers\chocolateyProfile.psm1;exit $error.count'
+            & powershell.exe -Version 2 -noprofile -command $command
+            $LastExitCode | Should -BeExactly 0
+        }
+    }
+
+    # This is skipped when not run in CI because it modifies the local system.
+    Context 'License warning is worded properly' -Tag FossOnly,ListCommand,License -Skip:((-not $env:TEST_KITCHEN) -or (-not (Test-ChocolateyVersionEqualOrHigherThan '1.0.0'))) {
+        BeforeAll {
+            Restore-ChocolateyInstallSnapshot
+            $null = Enable-ChocolateySource 'hermes-setup'
+            $null = Invoke-Choco install chocolatey-license-business -y
+            $Output = Invoke-Choco list
+        }
+
+        AfterAll {
+            $null = Invoke-Choco uninstall chocolatey-license-business -y
+        }
+
+        It 'Should display warning' {
+            $Output.Lines | Should -Contain 'A valid chocolatey license was found, but the chocolatey.licensed.dll assembly could not be loaded:'
+            $Output.Lines | Should -Contain 'Ensure that the chocolatey.licensed.dll exists at the following path:'
+            $Output.Lines | Should -Contain 'To resolve this, install the Chocolatey Licensed Extension package with'
+            $Output.Lines | Should -Contain '`choco install chocolatey.extension`'
+        }
+    }
+
+    # This is skipped when not run in CI because it modifies the local system.
+    Context 'PowerShell Profile comments updated correctly' -Tag ListCommand, Profile -Skip:((-not $env:TEST_KITCHEN) -or (-not (Test-ChocolateyVersionEqualOrHigherThan '1.0.0'))) {
+        BeforeAll {
+            Restore-ChocolateyInstallSnapshot
+            Remove-Item $Profile.CurrentUserCurrentHost -ErrorAction Ignore
+            New-Item $Profile.CurrentUserCurrentHost -Force
+            $chocolatey = (Invoke-Choco list chocolatey -r --exact).Lines | ConvertFrom-ChocolateyOutput -Command List
+            Enable-ChocolateySource -Name local
+            Enable-ChocolateySource -Name hermes-setup
+            $null = Invoke-Choco install chocolatey -f --version $chocolatey.Version
+        }
+
+        AfterAll {
+            Remove-Item $Profile.CurrentUserCurrentHost -ErrorAction Ignore
+        }
+
+        It 'should update profile successfully' {
+            $ProfileContents = Get-Content $Profile.CurrentUserCurrentHost -Raw
+            $expectedLines = @(
+                '# Import the Chocolatey Profile that contains the necessary code to enable'
+                '# tab-completions to function for `choco`.'
+                '# Be aware that if you are missing these lines from your profile, tab completion'
+                '# for `choco` will not function.'
+                '# See https://ch0.co/tab-completion for details.'
+            ) -join '\r?\n'
+            $ProfileContents | Should -Match $expectedLines
+        }
+    }
+
+    # This is skipped when not run in CI because it modifies the local system.
+    Context 'PowerShell Profile properly updated when Windows thinks a 5 byte file is signed' -Tag ListCommand, Profile -Skip:((-not $env:TEST_KITCHEN) -or (-not (Test-ChocolateyVersionEqualOrHigherThan '1.1.0'))) {
+        BeforeAll {
+            Restore-ChocolateyInstallSnapshot
+            New-Item $Profile.CurrentUserCurrentHost -Force
+            "" | Set-Content -Path $Profile.CurrentUserCurrentHost -Encoding UTF8
+            $chocolatey = (Invoke-Choco list chocolatey -r --exact).Lines | ConvertFrom-ChocolateyOutput -Command List
+        }
+
+        AfterAll {
+            Remove-Item $Profile.CurrentUserCurrentHost -ErrorAction Ignore
+        }
+
+        It 'should not report the profile being signed' {
+            $ProfileFile = Get-ChildItem $Profile.CurrentUserCurrentHost
+            $ProfileFile.Length | Should -Be 5 -Because 'The Profile should have been set to mostly empty UTF8BOM file...'
+            $ProfileSignature = Get-AuthenticodeSignature $Profile.CurrentUserCurrentHost
+            if ($ProfileSignature.Status -ne 'Valid') {
+                Set-ItResult -Skipped -Because 'Windows is not detecting the profile as signed.'
+            }
+            $output = Invoke-Choco install chocolatey -f --version $chocolatey.Version
+            $output.Lines | Should -Not -Contain 'WARNING: Not setting tab completion: File is Authenticode signed at'
+        }
+    }
+
+    # This is skipped when not run in CI because it requires signed executables
+    Context 'Ensure we <Removal> shims during upgrade' -Tag ListCommand, Shims -Skip:((-not $env:TEST_KITCHEN) -or (-not (Test-ChocolateyVersionEqualOrHigherThan '1.0.0'))) -ForEach @(
+        @{
+            RemovedShims = $RemovedShims
+            Signed       = $true
+            Removal      = "remove signed"
+        }
+        @{
+            RemovedShims = $RemovedShims
+            Signed       = $false
+            Removal      = "keep unsigned"
+        }
+    ) {
+        BeforeAll {
+            Restore-ChocolateyInstallSnapshot
+            $chocolatey = (Invoke-Choco list chocolatey -r --exact).Lines | ConvertFrom-ChocolateyOutput -Command List
+
+            foreach ($shim in $RemovedShims) {
+                $shimToRemove = "$env:ChocolateyInstall$shim"
+                Remove-Item $shimToRemove -ErrorAction Ignore
+                if ($signed) {
+                    Copy-Item -Path $env:ChocolateyInstall/bin/choco.exe -Destination $shimToRemove
+                }
+                else {
+                    New-Item $shimToRemove -Force -ItemType File
+                }
+            }
+
+            Enable-ChocolateySource -Name local
+            Enable-ChocolateySource -Name hermes-setup
+            $Output = Invoke-Choco install chocolatey -f --version $chocolatey.Version --no-progress
+        }
+
+        It 'should exit Success (0)' {
+            $Output.ExitCode | Should -Be 0
+        }
+
+        It 'should <removal> shim <_> on upgrade' -ForEach $RemovedShims {
+            "$env:ChocolateyInstall$_" | Should -Not:$signed -Exist -Because $Output.String
+        }
+
+        It 'should report keeping <_> during upgrade' -ForEach $RemovedShims -Skip:$signed {
+            $Output.Lines | Should -Contain "WARNING: Shim found in $env:ChocolateyInstall$_, but was not signed. Ignoring Removal..." -Because $Output.String
+        }
+    }
+
+    Context 'Ensure a corrupted config file does not cause errors' -Tag ConfigFile -Skip:(-not (Test-ChocolateyVersionEqualOrHigherThan '1.1.0')) {
+        BeforeAll {
+            Restore-ChocolateyInstallSnapshot
+            $ChocolateyConfigLocation = "$env:ChocolateyInstall/config/chocolatey.config"
+            $BadContent = "<chocolatey></chocolatey>BadFile"
+            # Make sure we have a chocolatey config file
+            $null = Invoke-Choco outdated
+            $BadContent | Out-File -FilePath $ChocolateyConfigLocation
+            $Output = Invoke-Choco outdated
+        }
+
+        It 'Exits with Success (0)' {
+            $Output.ExitCode | Should -Be 0
+        }
+
+        It 'Should remove the invalid configuration file' {
+            $ChocolateyConfigLocation | Should -Not -FileContentMatch "$BadContent"
+        }
+    }
+
+    # This is skipped when not run in CI because it modifies the local system.
+    Context 'Get-FileEncoding works under <_>' -Tag PowerShell7 -ForEach @(
+        'pwsh'
+        'powershell'
+    ) -Skip:((-not $env:TEST_KITCHEN) -or (-not (Test-ChocolateyVersionEqualOrHigherThan '1.1.0'))) {
+        BeforeAll {
+            Restore-ChocolateyInstallSnapshot
+            Enable-ChocolateySource -Name hermes-setup
+            $pwshInstall = Invoke-Choco install $_ -y
+            $ChocoUnzipped = "$(Get-TempDirectory)$(New-Guid)"
+            $modulePath = "$ChocoUnzipped/tools/chocolateySetup.psm1"
+
+            if (Test-Path $ChocoUnzipped) {
+                Remove-Item $ChocoUnzipped -Force -Recurse
+            }
+
+            Expand-ZipArchive -Source $env:ChocolateyInstall/lib/chocolatey/chocolatey.nupkg -Destination $ChocoUnzipped
+
+            if (-not (Test-Path $modulePath)) {
+                throw "Something has happened that the module doesn't exist at $modulePath. Please see directory contents for more information: $(Get-ChildItem $ChocoUnzipped -Recurse -Force | ForEach-Object { $_.FullName } | Out-String)"
+            }
+
+            $Command = @"
+            Import-Module $modulePath -Force
+            & (Get-Module chocolateySetup) {
+                Get-FileEncoding $modulePath
+            }
+            exit `$error.Count
+"@
+            Import-Module $env:ChocolateyInstall/helpers/ChocolateyProfile.psm1
+            Update-SessionEnvironment
+        }
+
+        AfterAll {
+            if (Test-Path $ChocoUnzipped) {
+                Remove-Item $ChocoUnzipped -Force -Recurse
+            }
+            $null = Invoke-Choco uninstall $_ -y --force-dependencies
+            Remove-ChocolateyInstallSnapshot
+        }
+
+        It 'LastExitCode should be Success (0)' {
+            & $_ -NoProfile -Command $Command
+            $LASTEXITCODE | Should -Be 0
+        }
+    }
+
+    # This is skipped when not run in CI because it modifies the local system.
+    Context '.Net Registry is not set' -Skip:(-not $env:TEST_KITCHEN) {
+        BeforeAll {
+            $RegistryPath = 'SOFTWARE\Wow6432Node\Microsoft\NET Framework Setup\NDP\v4\Full\'
+            Set-RegistryKeyOwner -Key $RegistryPath
+            $OriginalRelease = Get-ItemPropertyValue -Path "HKLM:\$RegistryPath" -Name Release
+            Remove-ItemProperty -Path "HKLM:\$RegistryPath" -Name Release
+            $Output = Invoke-Choco help
+        }
+
+        AfterAll {
+            New-ItemProperty -Path "HKLM:\$RegistryPath" -Name Release -Value $OriginalRelease
+        }
+
+        It "Exits with Failure (1)" {
+            $Output.ExitCode | Should -Be 1 -Because $Output.String
+        }
+
+        It "Reports .NET Framework 4.8 is required" {
+            $Output.Lines | Should -Contain '.NET 4.8 is not installed or may need a reboot to complete installation.'
+        }
+    }
+}
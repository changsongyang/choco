// Copyright © 2017 - 2025 Chocolatey Software, Inc
// Copyright © 2011 - 2017 RealDimensions Software, LLC
//
// Licensed under the Apache License, Version 2.0 (the "License");
// you may not use this file except in compliance with the License.
//
// You may obtain a copy of the License at
//
// 	http://www.apache.org/licenses/LICENSE-2.0
//
// Unless required by applicable law or agreed to in writing, software
// distributed under the License is distributed on an "AS IS" BASIS,
// WITHOUT WARRANTIES OR CONDITIONS OF ANY KIND, either express or implied.
// See the License for the specific language governing permissions and
// limitations under the License.

using System;
using System.Collections.Concurrent;
using System.Collections.Generic;
using System.IO;
using System.Linq;
using System.Xml.XPath;
using chocolatey.infrastructure.app.configuration;
using chocolatey.infrastructure.app.services;
using chocolatey.infrastructure.filesystem;
using chocolatey.infrastructure.results;
using NuGet.Configuration;
using NuGet.Packaging;
using NUnit.Framework;
using FluentAssertions;
using WireMock.Server;
using WireMock.RequestBuilders;
using WireMock.ResponseBuilders;
using WireMock.FluentAssertions;

namespace chocolatey.tests.integration.scenarios
{
    public class UpgradeScenarios
    {
        [ConcernFor("upgrade")]
        public abstract class ScenariosBase : TinySpec
        {
            protected ConcurrentDictionary<string, PackageResult> Results;
            protected ChocolateyConfiguration Configuration;
            protected IChocolateyPackageService Service;

            public override void Context()
            {
                Configuration = Scenario.Upgrade();
                Scenario.Reset(Configuration);
                Configuration.PackageNames = Configuration.Input = "upgradepackage";
                Scenario.AddPackagesToSourceLocation(Configuration, Configuration.Input + "*" + NuGetConstants.PackageExtension);
                Scenario.AddPackagesToSourceLocation(Configuration, "installpackage*" + NuGetConstants.PackageExtension);
                Scenario.AddPackagesToSourceLocation(Configuration, "badpackage*" + NuGetConstants.PackageExtension);
                Scenario.InstallPackage(Configuration, "installpackage", "1.0.0");
                Scenario.InstallPackage(Configuration, "upgradepackage", "1.0.0");
                Configuration.SkipPackageInstallProvider = true;
                Scenario.InstallPackage(Configuration, "badpackage", "1.0");
                Configuration.SkipPackageInstallProvider = false;

                Service = NUnitSetup.Container.GetInstance<IChocolateyPackageService>();
            }
        }

        public class When_noop_upgrading_a_package_that_has_available_upgrades : ScenariosBase
        {
            public override void Context()
            {
                base.Context();
                Configuration.Noop = true;
            }

            public override void Because()
            {
                Service.UpgradeDryRun(Configuration);
            }

            [Fact]
            public void Should_contain_older_version_in_directory()
            {
                var shimFile = Path.Combine(Scenario.GetTopLevel(), "lib", Configuration.PackageNames, "tools", "console.exe");

                File.ReadAllText(shimFile).Should().Be("1.0.0");
            }

            [Fact]
            public void Should_contain_a_message_that_a_new_version_is_available()
            {
                MockLogger.Messages.Should().ContainKey(LogLevel.Warn.ToStringSafe())
                    .WhoseValue.Should().Contain(m => m.Contains("You have upgradepackage v1.0.0 installed. Version 1.1.0 is available based on your source(s)"));
            }

            [Fact]
            public void Should_contain_a_message_that_a_package_can_be_upgraded()
            {
                MockLogger.Messages.Should().ContainKey(LogLevel.Warn.ToStringSafe())
                    .WhoseValue.Should().Contain(m => m.Contains("can upgrade 1/1"));
            }

            [Fact]
            public void Should_not_create_a_rollback()
            {
                var packageDir = Path.Combine(Scenario.GetTopLevel(), "lib-bkp", Configuration.PackageNames);

                DirectoryAssert.DoesNotExist(packageDir);
            }
        }

        public class When_noop_upgrading_a_package_that_does_not_have_available_upgrades : ScenariosBase
        {
            public override void Context()
            {
                base.Context();
                Configuration.Noop = true;
                Configuration.PackageNames = Configuration.Input = "installpackage";
            }

            public override void Because()
            {
                Service.UpgradeDryRun(Configuration);
            }

            [Fact]
            public void Should_contain_a_message_that_you_have_the_latest_version_available()
            {
                MockLogger.Messages.Should().ContainKey(LogLevel.Info.ToStringSafe())
                    .WhoseValue.Should().Contain(m => m.Contains("installpackage v1.0.0 is the latest version available based on your source(s)"));
            }

            [Fact]
            public void Should_contain_a_message_that_no_packages_can_be_upgraded()
            {
                MockLogger.Messages.Should().ContainKey(LogLevel.Warn.ToStringSafe())
                    .WhoseValue.Should().Contain(m => m.Contains("can upgrade 0/1"));
            }

            [Fact]
            public void Should_not_create_a_rollback()
            {
                var packageDir = Path.Combine(Scenario.GetTopLevel(), "lib-bkp", Configuration.PackageNames);

                DirectoryAssert.DoesNotExist(packageDir);
            }
        }

        public class When_noop_upgrading_a_package_that_does_not_exist : ScenariosBase
        {
            public override void Context()
            {
                base.Context();
                Configuration.Noop = true;
                Configuration.PackageNames = Configuration.Input = "nonexistentpackage";
            }

            public override void Because()
            {
                Service.UpgradeDryRun(Configuration);
            }

            [Fact]
            public void Should_contain_a_message_the_package_was_not_found()
            {
                MockLogger.Messages.Should().ContainKey(LogLevel.Error.ToStringSafe())
                    .WhoseValue.Should().Contain(m => m.Contains("nonexistentpackage not installed. The package was not found with the source(s) listed"));
            }

            [Fact]
            public void Should_contain_a_message_that_no_packages_can_be_upgraded()
            {
                MockLogger.Messages.Should().ContainKey(LogLevel.Warn.ToStringSafe())
                    .WhoseValue.Should().Contain(m => m.Contains("can upgrade 0/0"));
            }
        }

        public class When_upgrading_an_existing_package_happy_path : ScenariosBase
        {
            private PackageResult _packageResult;

            public override void Because()
            {
                Results = Service.Upgrade(Configuration);
                _packageResult = Results.FirstOrDefault().Value;
            }

            [Fact]
            public void Should_upgrade_where_install_location_reports()
            {
                DirectoryAssert.Exists(_packageResult.InstallLocation);
            }

            [Fact]
            public void Should_upgrade_a_package_in_the_lib_directory()
            {
                var packageDir = Path.Combine(Scenario.GetTopLevel(), "lib", Configuration.PackageNames);

                DirectoryAssert.Exists(packageDir);
            }

            [Fact]
            public void Should_delete_the_rollback()
            {
                var packageDir = Path.Combine(Scenario.GetTopLevel(), "lib-bkp", Configuration.PackageNames);

                DirectoryAssert.DoesNotExist(packageDir);
            }

            [Fact]
            public void Should_contain_newer_version_in_directory()
            {
                var shimFile = Path.Combine(Scenario.GetTopLevel(), "lib", Configuration.PackageNames, "tools", "console.exe");

                File.ReadAllText(shimFile).Should().Be("1.1.0");
            }

            [Fact]
            public void Should_upgrade_the_package()
            {
                var packageFile = Path.Combine(Scenario.GetTopLevel(), "lib", Configuration.PackageNames, Configuration.PackageNames + NuGetConstants.PackageExtension);
                using (var packageReader = new PackageArchiveReader(packageFile))
                {
                    packageReader.NuspecReader.GetVersion().ToNormalizedStringChecked().Should().Be("1.1.0");
                }
            }

            [Fact]
            public void Should_contain_a_warning_message_that_it_upgraded_successfully()
            {
                MockLogger.Messages.Should().ContainKey(LogLevel.Warn.ToStringSafe())
                    .WhoseValue.Should().Contain(m => m.Contains("upgraded 1/1"));
            }

            [Fact]
            public void Should_contain_a_warning_message_with_old_and_new_versions()
            {
                MockLogger.Messages.Should().ContainKey(LogLevel.Warn.ToStringSafe())
                    .WhoseValue.Should().Contain(m => m.Contains("You have upgradepackage v1.0.0 installed. Version 1.1.0 is available based on your source"));
            }

            [Fact]
            public void Should_have_a_successful_package_result()
            {
                _packageResult.Success.Should().BeTrue();
            }

            [Fact]
            public void Should_not_have_inconclusive_package_result()
            {
                _packageResult.Inconclusive.Should().BeFalse();
            }

            [Fact]
            public void Should_not_have_warning_package_result_other_than_before_modify_failures()
            {
                // For before modify scripts that fail, we add a warning message.
                // So we will ignore any such warnings.
                var messages = _packageResult.Messages.Where(m => m.MessageType == ResultType.Warn && !m.Message.ContainsSafe("chocolateyBeforeModify"));
                messages.Should().BeEmpty();
            }

            [Fact]
            public void Config_should_match_package_result_name()
            {
                _packageResult.Name.Should().Be(Configuration.PackageNames);
            }

            [Fact]
            public void Should_match_the_upgrade_version_of_one_dot_one_dot_zero()
            {
                _packageResult.Version.Should().Be("1.1.0");
            }

            [Fact]
            public void Should_contain_message_with_source()
            {
                var message = "Downloading package from source '{0}'".FormatWith(Configuration.Sources);

                MockLogger.Messages.Should().ContainKey(LogLevel.Info.ToString()).WhoseValue.Should()
                    .Contain(message);
            }

            [Fact]
            [WindowsOnly]
            [Platform(Exclude = "Mono")]
            public void Should_contain_message_with_download_uri()
            {
                var packagePath = "file:///{0}/{1}.{2}{3}".FormatWith(Configuration.Sources.Replace("\\", "/"), Configuration.PackageNames,
                    "1.1.0", NuGetConstants.PackageExtension);
                var message = "Package download location '{0}'".FormatWith(packagePath);

                MockLogger.Messages.Should().ContainKey(LogLevel.Debug.ToString()).WhoseValue.Should()
                    .Contain(message);
            }

            [Fact]
            [WindowsOnly]
            [Platform(Exclude = "Mono")]
            public void Should_have_executed_chocolateyBeforeModify_script_for_original_package()
            {
                MockLogger.Messages.Should().ContainKey(LogLevel.Info.ToStringSafe())
                    .WhoseValue.Should().Contain(m => m.Contains("upgradepackage 1.0.0 Before Modification"));
            }

            [Fact]
            [WindowsOnly]
            [Platform(Exclude = "Mono")]
            public void Should_have_executed_chocolateyBeforeModify_before_chocolateyInstall()
            {
                MockLogger.MessagesFor(LogLevel.Info).OrEmpty()
                    .SkipWhile(p => !p.Contains("upgradepackage 1.0.0 Before Modification"))
                    .Should().Contain(p => p.EndsWith("upgradepackage 1.1.0 Installed"));
            }

            [Fact]
            public void Should_not_have_executed_chocolateyUninstall_script_for_original_package()
            {
                MockLogger.Messages.Should().ContainKey(LogLevel.Info.ToStringSafe())
                    .WhoseValue.Should().NotContain(m => m.Contains("upgradepackage 1.0.0 Uninstalled"));
            }

            [Fact]
            public void Should_not_have_executed_chocolateyBeforeModify_script_for_new_package()
            {
                MockLogger.Messages.Should().ContainKey(LogLevel.Info.ToStringSafe())
                    .WhoseValue.Should().NotContain(m => m.Contains("upgradepackage 1.1.0 Before Modification"));
            }

            [Fact]
            [WindowsOnly]
            [Platform(Exclude = "Mono")]
            public void Should_have_executed_chocolateyInstall_script_for_new_package()
            {
                MockLogger.Messages.Should().ContainKey(LogLevel.Info.ToStringSafe())
                    .WhoseValue.Should().Contain(m => m.Contains("upgradepackage 1.1.0 Installed"));
            }
        }

        [Categories.SourcePriority]
        public class When_upgrading_an_existing_package_with_higher_version_in_non_prioritised_source : ScenariosBase
        {
            private PackageResult _packageResult;

            public override void Context()
            {
                base.Context();
                Configuration.Sources = string.Join(",",
                    Scenario.AddPackagesToPrioritySourceLocation(Configuration, "upgradepackage.1.0.0" + NuGetConstants.PackageExtension, priority: 1),
                    Scenario.AddPackagesToPrioritySourceLocation(Configuration, "upgradepackage.1.1.0" + NuGetConstants.PackageExtension, priority: 0));
                Scenario.InstallPackage(Configuration, "upgradepackage", "1.0.0");
            }

            public override void Because()
            {
                Results = Service.Upgrade(Configuration);
                _packageResult = Results.Select(r => r.Value).FirstOrDefault();
            }

            [Fact]
            public void Should_contain_a_message_that_you_have_the_latest_version_available()
            {
                MockLogger.Messages.Should().ContainKey(LogLevel.Info.ToStringSafe())
                    .WhoseValue.Should().Contain(m => m.Contains("upgradepackage v1.0.0 is the latest version available based on your source(s)"));
            }

            [Fact]
            public void Should_contain_a_message_that_no_packages_were_upgraded()
            {
                MockLogger.Messages.Should().ContainKey(LogLevel.Warn.ToStringSafe())
                    .WhoseValue.Should().Contain(m => m.Contains("upgraded 0/1 "));
            }

            [Fact]
            public void Should_not_create_a_rollback()
            {
                var packageDir = Path.Combine(Scenario.GetTopLevel(), "lib-bkp", Configuration.PackageNames);

                DirectoryAssert.DoesNotExist(packageDir);
            }

            [Fact]
            public void Should_not_remove_the_package_from_the_lib_directory()
            {
                var packageDir = Path.Combine(Scenario.GetTopLevel(), "lib", Configuration.PackageNames);

                DirectoryAssert.Exists(packageDir);
            }

            [Fact]
            public void Should_be_the_same_version_of_the_package()
            {
                var packageFolder = Path.Combine(Scenario.GetTopLevel(), "lib", Configuration.PackageNames, Configuration.PackageNames + NuGetConstants.PackageExtension);

                using (var reader = new PackageFolderReader(packageFolder))
                {
                    reader.NuspecReader.GetVersion().ToNormalizedString().Should().Be("1.0.0");
                }
            }

            [Fact]
            public void Should_have_a_successful_package_result()
            {
                _packageResult.Success.Should().BeTrue();
            }

            [Fact]
            public void Should_have_inconclusive_package_result()
            {
                _packageResult.Inconclusive.Should().BeTrue();
            }

            [Fact]
            public void Should_not_have_warning_package_result()
            {
                _packageResult.Warning.Should().BeFalse();
            }

            [Fact]
            public void Should_match_the_original_package_version()
            {
                _packageResult.Version.Should().Be("1.0.0");
            }
        }

        public class When_upgrading_an_existing_package_with_prerelease_available_without_prerelease_specified : ScenariosBase
        {
            private PackageResult _packageResult;

            public override void Context()
            {
                base.Context();
                Scenario.InstallPackage(Configuration, "upgradepackage", "1.1.0");
            }

            public override void Because()
            {
                Results = Service.Upgrade(Configuration);
                _packageResult = Results.FirstOrDefault().Value;
            }

            [Fact]
            public void Should_contain_a_message_that_you_have_the_latest_version_available()
            {
                MockLogger.Messages.Should().ContainKey(LogLevel.Info.ToStringSafe())
                    .WhoseValue.Should().Contain(m => m.Contains("upgradepackage v1.1.0 is the latest version available based on your source(s)"));
            }

            [Fact]
            public void Should_contain_a_message_that_no_packages_were_upgraded()
            {
                MockLogger.Messages.Should().ContainKey(LogLevel.Warn.ToStringSafe())
                    .WhoseValue.Should().Contain(m => m.Contains("upgraded 0/1 "));
            }

            [Fact]
            public void Should_not_create_a_rollback()
            {
                var packageDir = Path.Combine(Scenario.GetTopLevel(), "lib-bkp", Configuration.PackageNames);

                DirectoryAssert.DoesNotExist(packageDir);
            }

            [Fact]
            public void Should_not_remove_the_package_from_the_lib_directory()
            {
                var packageDir = Path.Combine(Scenario.GetTopLevel(), "lib", Configuration.PackageNames);

                DirectoryAssert.Exists(packageDir);
            }

            [Fact]
            public void Should_be_the_same_version_of_the_package()
            {
                var packageFile = Path.Combine(Scenario.GetTopLevel(), "lib", Configuration.PackageNames, Configuration.PackageNames + NuGetConstants.PackageExtension);
                using (var packageReader = new PackageArchiveReader(packageFile))
                {
                    packageReader.NuspecReader.GetVersion().ToNormalizedStringChecked().Should().Be("1.1.0");
                }
            }

            [Fact]
            public void Should_have_a_successful_package_result()
            {
                _packageResult.Success.Should().BeTrue();
            }

            [Fact]
            public void Should_have_inconclusive_package_result()
            {
                _packageResult.Inconclusive.Should().BeTrue();
            }

            [Fact]
            public void Should_not_have_warning_package_result()
            {
                _packageResult.Warning.Should().BeFalse();
            }

            [Fact]
            public void Should_match_the_original_package_version()
            {
                _packageResult.Version.Should().Be("1.1.0");
            }
        }

        public class When_upgrading_an_existing_package_with_prerelease_available_and_prerelease_specified : ScenariosBase
        {
            private PackageResult _packageResult;

            public override void Context()
            {
                base.Context();
                Configuration.Prerelease = true;
            }

            public override void Because()
            {
                Results = Service.Upgrade(Configuration);
                _packageResult = Results.FirstOrDefault().Value;
            }

            [Fact]
            public void Should_upgrade_where_install_location_reports()
            {
                DirectoryAssert.Exists(_packageResult.InstallLocation);
            }

            [Fact]
            public void Should_upgrade_a_package_in_the_lib_directory()
            {
                var packageDir = Path.Combine(Scenario.GetTopLevel(), "lib", Configuration.PackageNames);

                DirectoryAssert.Exists(packageDir);
            }

            [Fact]
            public void Should_delete_the_rollback()
            {
                var packageDir = Path.Combine(Scenario.GetTopLevel(), "lib-bkp", Configuration.PackageNames);

                DirectoryAssert.DoesNotExist(packageDir);
            }

            [Fact]
            public void Should_contain_newer_version_in_directory()
            {
                var shimFile = Path.Combine(Scenario.GetTopLevel(), "lib", Configuration.PackageNames, "tools", "console.exe");

                File.ReadAllText(shimFile).Should().Be("1.1.1-beta2");
            }

            [Fact]
            public void Should_upgrade_the_package()
            {
                var packageFile = Path.Combine(Scenario.GetTopLevel(), "lib", Configuration.PackageNames, Configuration.PackageNames + NuGetConstants.PackageExtension);
                using (var packageReader = new PackageArchiveReader(packageFile))
                {
                    var version = packageReader.NuspecReader.GetVersion();
                    version.Version.ToStringSafe().Should().Be("1.1.1.0");
                    version.OriginalVersion.ToStringSafe().Should().Be("1.1.1-beta2");
                    version.ToString().Should().Be("1.1.1-beta2");
                }
            }

            [Fact]
            public void Should_contain_a_warning_message_that_it_upgraded_successfully()
            {
                MockLogger.Messages.Should().ContainKey(LogLevel.Warn.ToStringSafe())
                    .WhoseValue.Should().Contain(m => m.Contains("upgraded 1/1"));
            }

            [Fact]
            public void Should_contain_a_warning_message_with_old_and_new_versions()
            {
                MockLogger.Messages.Should().ContainKey(LogLevel.Warn.ToStringSafe())
                    .WhoseValue.Should().Contain(m => m.Contains("You have upgradepackage v1.0.0 installed. Version 1.1.1-beta2 is available based on your source"));
            }

            [Fact]
            public void Should_have_a_successful_package_result()
            {
                _packageResult.Success.Should().BeTrue();
            }

            [Fact]
            public void Should_not_have_inconclusive_package_result()
            {
                _packageResult.Inconclusive.Should().BeFalse();
            }

            [Fact]
            public void Should_not_have_warning_package_result_other_than_before_modify_failures()
            {
                // For before modify scripts that fail, we add a warning message.
                // So we will ignore any such warnings.
                var messages = _packageResult.Messages.Where(m => m.MessageType == ResultType.Warn && !m.Message.ContainsSafe("chocolateyBeforeModify"));
                messages.Should().BeEmpty();
            }

            [Fact]
            public void Config_should_match_package_result_name()
            {
                _packageResult.Name.Should().Be(Configuration.PackageNames);
            }

            [Fact]
            public void Should_match_the_upgrade_version_of_the_new_beta()
            {
                _packageResult.Version.Should().Be("1.1.1-beta2");
            }

            [Fact]
            [WindowsOnly]
            [Platform(Exclude = "Mono")]
            public void Should_have_executed_chocolateyBeforeModify_script_for_original_package()
            {
                MockLogger.Messages.Should().ContainKey(LogLevel.Info.ToStringSafe())
                    .WhoseValue.Should().Contain(m => m.Contains("upgradepackage 1.0.0 Before Modification"));
            }

            [Fact]
            [WindowsOnly]
            [Platform(Exclude = "Mono")]
            public void Should_have_executed_chocolateyBeforeModify_before_chocolateyInstall()
            {
                MockLogger.MessagesFor(LogLevel.Info).OrEmpty()
                    .SkipWhile(p => !p.Contains("upgradepackage 1.0.0 Before Modification"))
                    .Should().Contain(p => p.EndsWith("upgradepackage 1.1.1-beta2 Installed"));
            }

            [Fact]
            public void Should_not_have_executed_chocolateyUninstall_script_for_original_package()
            {
                MockLogger.Messages.Should().ContainKey(LogLevel.Info.ToStringSafe())
                    .WhoseValue.Should().NotContain(m => m.Contains("upgradepackage 1.0.0 Uninstalled"));
            }

            [Fact]
            public void Should_not_have_executed_chocolateyBeforeModify_script_for_new_package()
            {
                MockLogger.Messages.Should().ContainKey(LogLevel.Info.ToStringSafe())
                    .WhoseValue.Should().NotContain(m => m.Contains("upgradepackage 1.1.1-beta2 Before Modification"));
            }

            [Fact]
            [WindowsOnly]
            [Platform(Exclude = "Mono")]
            public void Should_have_executed_chocolateyInstall_script_for_new_package()
            {
                MockLogger.Messages.Should().ContainKey(LogLevel.Info.ToStringSafe())
                    .WhoseValue.Should().Contain(m => m.Contains("upgradepackage 1.1.1-beta2 Installed"));
            }
        }

        [Categories.SemVer20]
        public class When_upgrading_an_existing_package_with_semver_2_0_prerelease_available_and_prerelease_specified : ScenariosBase
        {
            private PackageResult _packageResult;

            public override void Context()
            {
                base.Context();
                Configuration.Prerelease = true;
                Scenario.RemovePackagesFromDestinationLocation(Configuration, "upgradepackage.1.1.1-beta2.nupkg");
            }

            public override void Because()
            {
                Results = Service.Upgrade(Configuration);
                _packageResult = Results.FirstOrDefault().Value;
            }

            [Fact]
            public void Should_upgrade_where_install_location_reports()
            {
                DirectoryAssert.Exists(_packageResult.InstallLocation);
            }

            [Fact]
            public void Should_upgrade_a_package_in_the_lib_directory()
            {
                var packageDir = Path.Combine(Scenario.GetTopLevel(), "lib", Configuration.PackageNames);

                DirectoryAssert.Exists(packageDir);
            }

            [Fact]
            public void Should_delete_the_rollback()
            {
                var packageDir = Path.Combine(Scenario.GetTopLevel(), "lib-bkp", Configuration.PackageNames);

                DirectoryAssert.DoesNotExist(packageDir);
            }

            [Fact]
            public void Should_contain_newer_version_in_directory()
            {
                var shimFile = Path.Combine(Scenario.GetTopLevel(), "lib", Configuration.PackageNames, "tools", "console.exe");

                File.ReadAllText(shimFile).Should().Be("1.1.1-beta.1");
            }

            [Fact]
            public void Should_upgrade_the_package()
            {
                var packageFile = Path.Combine(Scenario.GetTopLevel(), "lib", Configuration.PackageNames, Configuration.PackageNames + NuGetConstants.PackageExtension);
                using (var packageReader = new PackageArchiveReader(packageFile))
                {
                    var version = packageReader.NuspecReader.GetVersion();
                    version.Version.ToStringSafe().Should().Be("1.1.1.0");
                    version.OriginalVersion.ToStringSafe().Should().Be("1.1.1-beta.1");
                    version.ToString().Should().Be("1.1.1-beta.1");
                }
            }

            [Fact]
            public void Should_contain_a_warning_message_that_it_upgraded_successfully()
            {
                MockLogger.Messages.Should().ContainKey(LogLevel.Warn.ToStringSafe())
                    .WhoseValue.Should().Contain(m => m.Contains("upgraded 1/1"));
            }

            [Fact]
            public void Should_contain_a_warning_message_with_old_and_new_versions()
            {
                MockLogger.Messages.Should().ContainKey(LogLevel.Warn.ToStringSafe())
                    .WhoseValue.Should().Contain(m => m.Contains("You have upgradepackage v1.0.0 installed. Version 1.1.1-beta.1 is available based on your source"));
            }

            [Fact]
            public void Should_have_a_successful_package_result()
            {
                _packageResult.Success.Should().BeTrue();
            }

            [Fact]
            public void Should_not_have_inconclusive_package_result()
            {
                _packageResult.Inconclusive.Should().BeFalse();
            }

            [Fact]
            public void Should_not_have_warning_package_result_other_than_before_modify_failures()
            {
                // For before modify scripts that fail, we add a warning message.
                // So we will ignore any such warnings.
                var messages = _packageResult.Messages.Where(m => m.MessageType == ResultType.Warn && !m.Message.ContainsSafe("chocolateyBeforeModify"));
                messages.Should().BeEmpty();
            }

            [Fact]
            public void Config_should_match_package_result_name()
            {
                _packageResult.Name.Should().Be(Configuration.PackageNames);
            }

            [Fact]
            public void Should_match_the_upgrade_version_of_the_new_beta()
            {
                _packageResult.Version.Should().Be("1.1.1-beta.1");
            }

            [Fact]
            [WindowsOnly]
            [Platform(Exclude = "Mono")]
            public void Should_have_executed_chocolateyBeforeModify_script_for_original_package()
            {
                MockLogger.Messages.Should().ContainKey(LogLevel.Info.ToStringSafe())
                    .WhoseValue.Should().Contain(m => m.Contains("upgradepackage 1.0.0 Before Modification"));
            }

            [Fact]
            [WindowsOnly]
            [Platform(Exclude = "Mono")]
            public void Should_have_executed_chocolateyBeforeModify_before_chocolateyInstall()
            {
                MockLogger.MessagesFor(LogLevel.Info).OrEmpty()
                    .SkipWhile(p => !p.Contains("upgradepackage 1.0.0 Before Modification"))
                    .Should().Contain(p => p.EndsWith("upgradepackage 1.1.1-beta.1 Installed"));
            }

            [Fact]
            public void Should_not_have_executed_chocolateyUninstall_script_for_original_package()
            {
                MockLogger.Messages.Should().ContainKey(LogLevel.Info.ToStringSafe())
                    .WhoseValue.Should().NotContain(m => m.Contains("upgradepackage 1.0.0 Uninstalled"));
            }

            [Fact]
            public void Should_not_have_executed_chocolateyBeforeModify_script_for_new_package()
            {
                MockLogger.Messages.Should().ContainKey(LogLevel.Info.ToStringSafe())
                    .WhoseValue.Should().NotContain(m => m.Contains("upgradepackage 1.1.1-beta.1 Before Modification"));
            }

            [Fact]
            [WindowsOnly]
            [Platform(Exclude = "Mono")]
            public void Should_have_executed_chocolateyInstall_script_for_new_package()
            {
                MockLogger.Messages.Should().ContainKey(LogLevel.Info.ToStringSafe())
                    .WhoseValue.Should().Contain(m => m.Contains("upgradepackage 1.1.1-beta.1 Installed"));
            }
        }

        public class When_upgrading_an_existing_prerelease_package_without_prerelease_specified : ScenariosBase
        {
            private PackageResult _packageResult;

            public override void Context()
            {
                base.Context();
                Configuration.Prerelease = true;
                Scenario.InstallPackage(Configuration, "upgradepackage", "1.1.1-beta");
                Configuration.Prerelease = false;
            }

            public override void Because()
            {
                Results = Service.Upgrade(Configuration);
                _packageResult = Results.FirstOrDefault().Value;
            }

            [Fact]
            public void Should_upgrade_where_install_location_reports()
            {
                DirectoryAssert.Exists(_packageResult.InstallLocation);
            }

            [Fact]
            public void Should_upgrade_a_package_in_the_lib_directory()
            {
                var packageDir = Path.Combine(Scenario.GetTopLevel(), "lib", Configuration.PackageNames);

                DirectoryAssert.Exists(packageDir);
            }

            [Fact]
            public void Should_delete_the_rollback()
            {
                var packageDir = Path.Combine(Scenario.GetTopLevel(), "lib-bkp", Configuration.PackageNames);

                DirectoryAssert.DoesNotExist(packageDir);
            }

            [Fact]
            public void Should_contain_newer_version_in_directory()
            {
                var shimFile = Path.Combine(Scenario.GetTopLevel(), "lib", Configuration.PackageNames, "tools", "console.exe");

                File.ReadAllText(shimFile).Should().Be("1.1.1-beta2");
            }

            [Fact]
            public void Should_upgrade_the_package()
            {
                var packageFile = Path.Combine(Scenario.GetTopLevel(), "lib", Configuration.PackageNames, Configuration.PackageNames + NuGetConstants.PackageExtension);
                using (var packageReader = new PackageArchiveReader(packageFile))
                {
                    var version = packageReader.NuspecReader.GetVersion();

                    version.Version.ToStringSafe().Should().Be("1.1.1.0");
                    version.OriginalVersion.ToStringSafe().Should().Be("1.1.1-beta2");
                    version.ToNormalizedStringChecked().Should().Be("1.1.1-beta2");
                }
            }

            [Fact]
            public void Should_contain_a_warning_message_that_it_upgraded_successfully()
            {
                MockLogger.Messages.Should().ContainKey(LogLevel.Warn.ToStringSafe())
                    .WhoseValue.Should().Contain(m => m.Contains("upgraded 1/1"));
            }

            [Fact]
            public void Should_contain_a_warning_message_with_old_and_new_versions()
            {
                MockLogger.Messages.Should().ContainKey(LogLevel.Warn.ToStringSafe())
                    .WhoseValue.Should().Contain(m => m.Contains("You have upgradepackage v1.1.1-beta installed. Version 1.1.1-beta2 is available based on your source"));
            }

            [Fact]
            public void Should_have_a_successful_package_result()
            {
                _packageResult.Success.Should().BeTrue();
            }

            [Fact]
            public void Should_not_have_inconclusive_package_result()
            {
                _packageResult.Inconclusive.Should().BeFalse();
            }

            [Fact]
            public void Should_not_have_warning_package_result()
            {
                _packageResult.Warning.Should().BeFalse();
            }

            [Fact]
            public void Config_should_match_package_result_name()
            {
                _packageResult.Name.Should().Be(Configuration.PackageNames);
            }

            [Fact]
            public void Should_match_the_upgrade_version_of_the_new_beta()
            {
                _packageResult.Version.Should().Be("1.1.1-beta2");
            }

            [Fact]
            [WindowsOnly]
            [Platform(Exclude = "Mono")]
            public void Should_have_executed_chocolateyBeforeModify_script_for_original_package()
            {
                MockLogger.Messages.Should().ContainKey(LogLevel.Info.ToStringSafe())
                    .WhoseValue.Should().Contain(m => m.Contains("upgradepackage 1.1.1-beta Before Modification"));
            }

            [Fact]
            [WindowsOnly]
            [Platform(Exclude = "Mono")]
            public void Should_have_executed_chocolateyBeforeModify_before_chocolateyInstall()
            {
                MockLogger.MessagesFor(LogLevel.Info).OrEmpty()
                    .SkipWhile(p => !p.Contains("upgradepackage 1.1.1-beta Before Modification"))
                    .Should().Contain(p => p.EndsWith("upgradepackage 1.1.1-beta2 Installed"));
            }

            [Fact]
            public void Should_not_have_executed_chocolateyUninstall_script_for_original_package()
            {
                MockLogger.Messages.Should().ContainKey(LogLevel.Info.ToStringSafe())
                    .WhoseValue.Should().NotContain(m => m.Contains("upgradepackage 1.1.1-beta Uninstalled"));
            }

            [Fact]
            public void Should_not_have_executed_chocolateyBeforeModify_script_for_new_package()
            {
                MockLogger.Messages.Should().ContainKey(LogLevel.Info.ToStringSafe())
                    .WhoseValue.Should().NotContain(m => m.Contains("upgradepackage 1.1.1-beta2 Before Modification"));
            }

            [Fact]
            [WindowsOnly]
            [Platform(Exclude = "Mono")]
            public void Should_have_executed_chocolateyInstall_script_for_new_package()
            {
                MockLogger.Messages.Should().ContainKey(LogLevel.Info.ToStringSafe())
                    .WhoseValue.Should().Contain(m => m.Contains("upgradepackage 1.1.1-beta2 Installed"));
            }
        }

        [Categories.SemVer20]
        public class When_upgrading_an_existing_prerelease_package_to_semver_2_0_without_prerelease_specified : ScenariosBase
        {
            private PackageResult _packageResult;

            public override void Context()
            {
                base.Context();
                Configuration.Prerelease = true;
                Scenario.InstallPackage(Configuration, "upgradepackage", "1.1.1-beta");
                Scenario.RemovePackagesFromDestinationLocation(Configuration, "upgradepackage.1.1.1-beta2.nupkg");
                Configuration.Prerelease = false;
            }

            public override void Because()
            {
                Results = Service.Upgrade(Configuration);
                _packageResult = Results.FirstOrDefault().Value;
            }

            [Fact]
            public void Should_upgrade_where_install_location_reports()
            {
                DirectoryAssert.Exists(_packageResult.InstallLocation);
            }

            [Fact]
            public void Should_upgrade_a_package_in_the_lib_directory()
            {
                var packageDir = Path.Combine(Scenario.GetTopLevel(), "lib", Configuration.PackageNames);

                DirectoryAssert.Exists(packageDir);
            }

            [Fact]
            public void Should_delete_the_rollback()
            {
                var packageDir = Path.Combine(Scenario.GetTopLevel(), "lib-bkp", Configuration.PackageNames);

                DirectoryAssert.DoesNotExist(packageDir);
            }

            [Fact]
            public void Should_contain_newer_version_in_directory()
            {
                var shimFile = Path.Combine(Scenario.GetTopLevel(), "lib", Configuration.PackageNames, "tools", "console.exe");

                File.ReadAllText(shimFile).Should().Be("1.1.1-beta.1");
            }

            [Fact]
            public void Should_upgrade_the_package()
            {
                var packageFile = Path.Combine(Scenario.GetTopLevel(), "lib", Configuration.PackageNames, Configuration.PackageNames + NuGetConstants.PackageExtension);
                using (var packageReader = new PackageArchiveReader(packageFile))
                {
                    var version = packageReader.NuspecReader.GetVersion();

                    version.Version.ToStringSafe().Should().Be("1.1.1.0");
                    version.OriginalVersion.ToStringSafe().Should().Be("1.1.1-beta.1");
                    version.ToNormalizedStringChecked().Should().Be("1.1.1-beta.1");
                }
            }

            [Fact]
            public void Should_contain_a_warning_message_that_it_upgraded_successfully()
            {
                MockLogger.Messages.Should().ContainKey(LogLevel.Warn.ToStringSafe())
                    .WhoseValue.Should().Contain(m => m.Contains("upgraded 1/1"));
            }

            [Fact]
            public void Should_contain_a_warning_message_with_old_and_new_versions()
            {
                MockLogger.Messages.Should().ContainKey(LogLevel.Warn.ToStringSafe())
                    .WhoseValue.Should().Contain(m => m.Contains("You have upgradepackage v1.1.1-beta installed. Version 1.1.1-beta.1 is available based on your source"));
            }

            [Fact]
            public void Should_have_a_successful_package_result()
            {
                _packageResult.Success.Should().BeTrue();
            }

            [Fact]
            public void Should_not_have_inconclusive_package_result()
            {
                _packageResult.Inconclusive.Should().BeFalse();
            }

            [Fact]
            public void Should_not_have_warning_package_result()
            {
                _packageResult.Warning.Should().BeFalse();
            }

            [Fact]
            public void Config_should_match_package_result_name()
            {
                _packageResult.Name.Should().Be(Configuration.PackageNames);
            }

            [Fact]
            public void Should_match_the_upgrade_version_of_the_new_beta()
            {
                _packageResult.Version.Should().Be("1.1.1-beta.1");
            }

            [Fact]
            [WindowsOnly]
            [Platform(Exclude = "Mono")]
            public void Should_have_executed_chocolateyBeforeModify_script_for_original_package()
            {
                MockLogger.Messages.Should().ContainKey(LogLevel.Info.ToStringSafe())
                    .WhoseValue.Should().Contain(m => m.Contains("upgradepackage 1.1.1-beta Before Modification"));
            }

            [Fact]
            [WindowsOnly]
            [Platform(Exclude = "Mono")]
            public void Should_have_executed_chocolateyBeforeModify_before_chocolateyInstall()
            {
                MockLogger.MessagesFor(LogLevel.Info).OrEmpty()
                    .SkipWhile(p => !p.Contains("upgradepackage 1.1.1-beta Before Modification"))
                    .Should().Contain(p => p.EndsWith("upgradepackage 1.1.1-beta.1 Installed"));
            }

            [Fact]
            public void Should_not_have_executed_chocolateyUninstall_script_for_original_package()
            {
                MockLogger.Messages.Should().ContainKey(LogLevel.Info.ToStringSafe())
                    .WhoseValue.Should().NotContain(m => m.Contains("upgradepackage 1.1.1-beta Uninstalled"));
            }

            [Fact]
            public void Should_not_have_executed_chocolateyBeforeModify_script_for_new_package()
            {
                MockLogger.Messages.Should().ContainKey(LogLevel.Info.ToStringSafe())
                    .WhoseValue.Should().NotContain(m => m.Contains("upgradepackage 1.1.1-beta.1 Before Modification"));
            }

            [Fact]
            [WindowsOnly]
            [Platform(Exclude = "Mono")]
            public void Should_have_executed_chocolateyInstall_script_for_new_package()
            {
                MockLogger.Messages.Should().ContainKey(LogLevel.Info.ToStringSafe())
                    .WhoseValue.Should().Contain(m => m.Contains("upgradepackage 1.1.1-beta.1 Installed"));
            }
        }

        [Categories.SemVer20]
        public class When_upgrading_an_existing_semver_2_0_prerelease_package_to_legacy_semver_without_prerelease_specified : ScenariosBase
        {
            private PackageResult _packageResult;

            public override void Context()
            {
                base.Context();
                Configuration.Prerelease = true;
                Scenario.InstallPackage(Configuration, "upgradepackage", "1.1.1-beta.1");
                Configuration.Prerelease = false;
            }

            public override void Because()
            {
                Results = Service.Upgrade(Configuration);
                _packageResult = Results.FirstOrDefault().Value;
            }

            [Fact]
            public void Should_upgrade_where_install_location_reports()
            {
                DirectoryAssert.Exists(_packageResult.InstallLocation);
            }

            [Fact]
            public void Should_upgrade_a_package_in_the_lib_directory()
            {
                var packageDir = Path.Combine(Scenario.GetTopLevel(), "lib", Configuration.PackageNames);

                DirectoryAssert.Exists(packageDir);
            }

            [Fact]
            public void Should_delete_the_rollback()
            {
                var packageDir = Path.Combine(Scenario.GetTopLevel(), "lib-bkp", Configuration.PackageNames);

                DirectoryAssert.DoesNotExist(packageDir);
            }

            [Fact]
            public void Should_contain_newer_version_in_directory()
            {
                var shimFile = Path.Combine(Scenario.GetTopLevel(), "lib", Configuration.PackageNames, "tools", "console.exe");

                File.ReadAllText(shimFile).Should().Be("1.1.1-beta2");
            }

            [Fact]
            public void Should_upgrade_the_package()
            {
                var packageFile = Path.Combine(Scenario.GetTopLevel(), "lib", Configuration.PackageNames, Configuration.PackageNames + NuGetConstants.PackageExtension);
                using (var packageReader = new PackageArchiveReader(packageFile))
                {
                    var version = packageReader.NuspecReader.GetVersion();

                    version.Version.ToStringSafe().Should().Be("1.1.1.0");
                    version.OriginalVersion.ToStringSafe().Should().Be("1.1.1-beta2");
                    version.ToNormalizedStringChecked().Should().Be("1.1.1-beta2");
                }
            }

            [Fact]
            public void Should_contain_a_warning_message_that_it_upgraded_successfully()
            {
                MockLogger.Messages.Should().ContainKey(LogLevel.Warn.ToStringSafe())
                    .WhoseValue.Should().Contain(m => m.Contains("upgraded 1/1"));
            }

            [Fact]
            public void Should_contain_a_warning_message_with_old_and_new_versions()
            {
                MockLogger.Messages.Should().ContainKey(LogLevel.Warn.ToStringSafe())
                    .WhoseValue.Should().Contain(m => m.Contains("You have upgradepackage v1.1.1-beta.1 installed. Version 1.1.1-beta2 is available based on your source"));
            }

            [Fact]
            public void Should_have_a_successful_package_result()
            {
                _packageResult.Success.Should().BeTrue();
            }

            [Fact]
            public void Should_not_have_inconclusive_package_result()
            {
                _packageResult.Inconclusive.Should().BeFalse();
            }

            [Fact]
            public void Should_not_have_warning_package_result()
            {
                _packageResult.Warning.Should().BeFalse();
            }

            [Fact]
            public void Config_should_match_package_result_name()
            {
                _packageResult.Name.Should().Be(Configuration.PackageNames);
            }

            [Fact]
            public void Should_match_the_upgrade_version_of_the_new_beta()
            {
                _packageResult.Version.Should().Be("1.1.1-beta2");
            }

            [Fact]
            [WindowsOnly]
            [Platform(Exclude = "Mono")]
            public void Should_have_executed_chocolateyBeforeModify_script_for_original_package()
            {
                MockLogger.Messages.Should().ContainKey(LogLevel.Info.ToStringSafe())
                    .WhoseValue.Should().Contain(m => m.Contains("upgradepackage 1.1.1-beta.1 Before Modification"));
            }

            [Fact]
            [WindowsOnly]
            [Platform(Exclude = "Mono")]
            public void Should_have_executed_chocolateyBeforeModify_before_chocolateyInstall()
            {
                MockLogger.MessagesFor(LogLevel.Info).OrEmpty()
                    .SkipWhile(p => !p.Contains("upgradepackage 1.1.1-beta.1 Before Modification"))
                    .Should().Contain(p => p.EndsWith("upgradepackage 1.1.1-beta2 Installed"));
            }

            [Fact]
            public void Should_not_have_executed_chocolateyUninstall_script_for_original_package()
            {
                MockLogger.Messages.Should().ContainKey(LogLevel.Info.ToStringSafe())
                    .WhoseValue.Should().NotContain(m => m.Contains("upgradepackage 1.1.1-beta.1 Uninstalled"));
            }

            [Fact]
            public void Should_not_have_executed_chocolateyBeforeModify_script_for_new_package()
            {
                MockLogger.Messages.Should().ContainKey(LogLevel.Info.ToStringSafe())
                    .WhoseValue.Should().NotContain(m => m.Contains("upgradepackage 1.1.1-beta2 Before Modification"));
            }

            [Fact]
            [WindowsOnly]
            [Platform(Exclude = "Mono")]
            public void Should_have_executed_chocolateyInstall_script_for_new_package()
            {
                MockLogger.Messages.Should().ContainKey(LogLevel.Info.ToStringSafe())
                    .WhoseValue.Should().Contain(m => m.Contains("upgradepackage 1.1.1-beta2 Installed"));
            }
        }

        public class When_upgrading_an_existing_prerelease_package_with_prerelease_available_with_excludeprerelease_and_without_prerelease_specified : ScenariosBase
        {
            private PackageResult _packageResult;

            public override void Context()
            {
                base.Context();
                Configuration.Prerelease = true;
                Scenario.InstallPackage(Configuration, "upgradepackage", "1.1.1-beta");
                Configuration.Prerelease = false;
                Configuration.UpgradeCommand.ExcludePrerelease = true;
            }

            public override void Because()
            {
                Results = Service.Upgrade(Configuration);
                _packageResult = Results.FirstOrDefault().Value;
            }

            [Fact]
            public void Should_contain_a_message_that_you_have_the_latest_version_available()
            {
                MockLogger.Messages.Should().ContainKey(LogLevel.Info.ToStringSafe())
                    .WhoseValue.Should().Contain(m => m.Contains("upgradepackage v1.1.1-beta is newer"));
            }

            [Fact]
            public void Should_contain_a_message_that_no_packages_were_upgraded()
            {
                MockLogger.Messages.Should().ContainKey(LogLevel.Warn.ToStringSafe())
                    .WhoseValue.Should().Contain(m => m.Contains("upgraded 0/1 "));
            }

            [Fact]
            public void Should_not_create_a_rollback()
            {
                var packageDir = Path.Combine(Scenario.GetTopLevel(), "lib-bkp", Configuration.PackageNames);

                DirectoryAssert.DoesNotExist(packageDir);
            }

            [Fact]
            public void Should_not_remove_the_package_from_the_lib_directory()
            {
                var packageDir = Path.Combine(Scenario.GetTopLevel(), "lib", Configuration.PackageNames);

                DirectoryAssert.Exists(packageDir);
            }

            [Fact]
            public void Should_be_the_same_version_of_the_package()
            {
                var packageFile = Path.Combine(Scenario.GetTopLevel(), "lib", Configuration.PackageNames, Configuration.PackageNames + NuGetConstants.PackageExtension);
                using (var packageReader = new PackageArchiveReader(packageFile))
                {
                    var version = packageReader.NuspecReader.GetVersion();
                    version.Version.ToStringSafe().Should().Be("1.1.1.0");
                    version.OriginalVersion.Should().Be("1.1.1-beta");
                    version.ToNormalizedStringChecked().Should().Be("1.1.1-beta");
                }
            }

            [Fact]
            public void Should_have_a_successful_package_result()
            {
                _packageResult.Success.Should().BeTrue();
            }

            [Fact]
            public void Should_have_inconclusive_package_result()
            {
                _packageResult.Inconclusive.Should().BeTrue();
            }

            [Fact]
            public void Should_not_have_warning_package_result()
            {
                _packageResult.Warning.Should().BeFalse();
            }

            [Fact]
            public void Should_only_find_the_last_stable_version()
            {
                _packageResult.Version.Should().Be("1.1.0");
            }
        }

        public class When_upgrading_an_existing_prerelease_package_with_allow_downgrade_with_excludeprerelease_and_without_prerelease_specified : ScenariosBase
        {
            private PackageResult _packageResult;

            public override void Context()
            {
                base.Context();
                Configuration.Prerelease = true;
                Scenario.InstallPackage(Configuration, "upgradepackage", "1.1.1-beta");
                Configuration.Prerelease = false;
                Configuration.UpgradeCommand.ExcludePrerelease = true;
                Configuration.AllowDowngrade = true;
            }

            public override void Because()
            {
                Results = Service.Upgrade(Configuration);
                _packageResult = Results.FirstOrDefault().Value;
            }

            [Fact]
            public void Should_contain_a_message_that_you_have_the_latest_version_available()
            {
                MockLogger.Messages.Should().ContainKey(LogLevel.Info.ToStringSafe())
                    .WhoseValue.Should().Contain(m => m.Contains("upgradepackage v1.1.1-beta is newer"));
            }

            [Fact]
            public void Should_contain_a_message_that_no_packages_were_upgraded()
            {
                MockLogger.Messages.Should().ContainKey(LogLevel.Warn.ToStringSafe())
                    .WhoseValue.Should().Contain(m => m.Contains("upgraded 0/1 "));
            }

            [Fact]
            public void Should_not_create_a_rollback()
            {
                var packageDir = Path.Combine(Scenario.GetTopLevel(), "lib-bkp", Configuration.PackageNames);

                DirectoryAssert.DoesNotExist(packageDir);
            }

            [Fact]
            public void Should_not_remove_the_package_from_the_lib_directory()
            {
                var packageDir = Path.Combine(Scenario.GetTopLevel(), "lib", Configuration.PackageNames);

                DirectoryAssert.Exists(packageDir);
            }

            [Fact]
            public void Should_be_the_same_version_of_the_package()
            {
                var packageFile = Path.Combine(Scenario.GetTopLevel(), "lib", Configuration.PackageNames, Configuration.PackageNames + NuGetConstants.PackageExtension);
                using (var packageReader = new PackageArchiveReader(packageFile))
                {
                    var version = packageReader.NuspecReader.GetVersion();
                    version.Version.ToStringSafe().Should().Be("1.1.1.0");
                    version.OriginalVersion.Should().Be("1.1.1-beta");
                    version.ToNormalizedStringChecked().Should().Be("1.1.1-beta");
                }
            }

            [Fact]
            public void Should_have_a_successful_package_result()
            {
                _packageResult.Success.Should().BeTrue();
            }

            [Fact]
            public void Should_have_inconclusive_package_result()
            {
                _packageResult.Inconclusive.Should().BeTrue();
            }

            [Fact]
            public void Should_not_have_warning_package_result()
            {
                _packageResult.Warning.Should().BeFalse();
            }

            [Fact]
            public void Should_only_find_the_last_stable_version()
            {
                _packageResult.Version.Should().Be("1.1.0");
            }
        }

        public class When_force_upgrading_a_package : ScenariosBase
        {
            private PackageResult _packageResult;

            public override void Context()
            {
                base.Context();
                Configuration.Force = true;
            }

            public override void Because()
            {
                Results = Service.Upgrade(Configuration);
                _packageResult = Results.FirstOrDefault().Value;
            }

            [Fact]
            public void Should_upgrade_where_install_location_reports()
            {
                DirectoryAssert.Exists(_packageResult.InstallLocation);
            }

            [Fact]
            public void Should_upgrade_a_package_in_the_lib_directory()
            {
                var packageDir = Path.Combine(Scenario.GetTopLevel(), "lib", Configuration.PackageNames);

                DirectoryAssert.Exists(packageDir);
            }

            [Fact]
            public void Should_upgrade_the_package()
            {
                var packageFile = Path.Combine(Scenario.GetTopLevel(), "lib", Configuration.PackageNames, Configuration.PackageNames + NuGetConstants.PackageExtension);
                using (var packageReader = new PackageArchiveReader(packageFile))
                {
                    packageReader.NuspecReader.GetVersion().ToNormalizedStringChecked().Should().Be("1.1.0");
                }
            }

            [Fact]
            public void Should_delete_the_rollback()
            {
                var packageDir = Path.Combine(Scenario.GetTopLevel(), "lib-bkp", Configuration.PackageNames);

                DirectoryAssert.DoesNotExist(packageDir);
            }

            [Fact]
            public void Should_contain_newer_version_in_directory()
            {
                var shimFile = Path.Combine(Scenario.GetTopLevel(), "lib", Configuration.PackageNames, "tools", "console.exe");

                File.ReadAllText(shimFile).Should().Be("1.1.0");
            }

            [Fact]
            public void Should_contain_a_warning_message_that_it_upgraded_successfully()
            {
                MockLogger.Messages.Should().ContainKey(LogLevel.Warn.ToStringSafe())
                    .WhoseValue.Should().Contain(m => m.Contains("upgraded 1/1"));
            }

            [Fact]
            public void Should_contain_a_warning_message_with_old_and_new_versions()
            {
                MockLogger.Messages.Should().ContainKey(LogLevel.Warn.ToStringSafe())
                    .WhoseValue.Should().Contain(m => m.Contains("You have upgradepackage v1.0.0 installed. Version 1.1.0 is available based on your source"));
            }

            [Fact]
            public void Should_have_a_successful_package_result()
            {
                _packageResult.Success.Should().BeTrue();
            }

            [Fact]
            public void Should_not_have_inconclusive_package_result()
            {
                _packageResult.Inconclusive.Should().BeFalse();
            }

            [Fact]
            public void Should_not_have_warning_package_result_other_than_before_modify_failures()
            {
                // For before modify scripts that fail, we add a warning message.
                // So we will ignore any such warnings.
                var messages = _packageResult.Messages.Where(m => m.MessageType == ResultType.Warn && !m.Message.ContainsSafe("chocolateyBeforeModify"));
                messages.Should().BeEmpty();
            }

            [Fact]
            public void Config_should_match_package_result_name()
            {
                _packageResult.Name.Should().Be(Configuration.PackageNames);
            }

            [Fact]
            public void Should_match_the_upgrade_version_of_one_dot_one_dot_zero()
            {
                _packageResult.Version.Should().Be("1.1.0");
            }
        }

        public class When_upgrading_a_package_that_does_not_have_available_upgrades : ScenariosBase
        {
            private PackageResult _packageResult;

            public override void Context()
            {
                base.Context();
                Configuration.PackageNames = Configuration.Input = "installpackage";
            }

            public override void Because()
            {
                Results = Service.Upgrade(Configuration);
                _packageResult = Results.FirstOrDefault().Value;
            }

            [Fact]
            public void Should_contain_a_message_that_you_have_the_latest_version_available()
            {
                MockLogger.Messages.Should().ContainKey(LogLevel.Info.ToStringSafe())
                    .WhoseValue.Should().Contain(m => m.Contains("installpackage v1.0.0 is the latest version available based on your source(s)"));
            }

            [Fact]
            public void Should_contain_a_message_that_no_packages_were_upgraded()
            {
                MockLogger.Messages.Should().ContainKey(LogLevel.Warn.ToStringSafe())
                    .WhoseValue.Should().Contain(m => m.Contains("upgraded 0/1 "));
            }

            [Fact]
            public void Should_not_create_a_rollback()
            {
                var packageDir = Path.Combine(Scenario.GetTopLevel(), "lib-bkp", Configuration.PackageNames);

                DirectoryAssert.DoesNotExist(packageDir);
            }

            [Fact]
            public void Should_not_remove_the_package_from_the_lib_directory()
            {
                var packageDir = Path.Combine(Scenario.GetTopLevel(), "lib", Configuration.PackageNames);

                DirectoryAssert.Exists(packageDir);
            }

            [Fact]
            public void Should_be_the_same_version_of_the_package()
            {
                var packageFile = Path.Combine(Scenario.GetTopLevel(), "lib", Configuration.PackageNames, Configuration.PackageNames + NuGetConstants.PackageExtension);
                using (var packageReader = new PackageArchiveReader(packageFile))
                {
                    packageReader.NuspecReader.GetVersion().ToNormalizedStringChecked().Should().Be("1.0.0");
                }
            }

            [Fact]
            public void Should_have_a_successful_package_result()
            {
                _packageResult.Success.Should().BeTrue();
            }

            [Fact]
            public void Should_have_inconclusive_package_result()
            {
                _packageResult.Inconclusive.Should().BeTrue();
            }

            [Fact]
            public void Should_not_have_warning_package_result()
            {
                _packageResult.Warning.Should().BeFalse();
            }

            [Fact]
            public void Should_match_the_existing_version_of_one_dot_zero_dot_zero()
            {
                _packageResult.Version.Should().Be("1.0.0");
            }
        }

        public class When_force_upgrading_a_package_that_does_not_have_available_upgrades : ScenariosBase
        {
            private PackageResult _packageResult;

            public override void Context()
            {
                base.Context();
                Configuration.Force = true;
                Configuration.PackageNames = Configuration.Input = "installpackage";
            }

            public override void Because()
            {
                Results = Service.Upgrade(Configuration);
                _packageResult = Results.FirstOrDefault().Value;
            }

            [Fact]
            public void Should_contain_a_message_that_you_have_the_latest_version_available()
            {
                MockLogger.Messages.Should().ContainKey(LogLevel.Info.ToStringSafe())
                    .WhoseValue.Should().Contain(m => m.Contains("installpackage v1.0.0 is the latest version available based on your source(s)"));
            }

            [Fact]
            public void Should_contain_a_message_that_the_package_was_upgraded()
            {
                MockLogger.Messages.Should().ContainKey(LogLevel.Warn.ToStringSafe())
                    .WhoseValue.Should().Contain(m => m.Contains("upgraded 1/1"));
            }

            [Fact]
            public void Should_not_create_a_rollback()
            {
                var packageDir = Path.Combine(Scenario.GetTopLevel(), "lib-bkp", Configuration.PackageNames);

                DirectoryAssert.DoesNotExist(packageDir);
            }

            [Fact]
            public void Should_not_remove_the_package_from_the_lib_directory()
            {
                var packageDir = Path.Combine(Scenario.GetTopLevel(), "lib", Configuration.PackageNames);

                DirectoryAssert.Exists(packageDir);
            }

            [Fact]
            public void Should_be_the_same_version_of_the_package()
            {
                var packageFile = Path.Combine(Scenario.GetTopLevel(), "lib", Configuration.PackageNames, Configuration.PackageNames + NuGetConstants.PackageExtension);
                using (var packageReader = new PackageArchiveReader(packageFile))
                {
                    packageReader.NuspecReader.GetVersion().ToNormalizedStringChecked().Should().Be("1.0.0");
                }
            }

            [Fact]
            public void Should_have_a_successful_package_result()
            {
                _packageResult.Success.Should().BeTrue();
            }

            [Fact]
            public void Should_not_have_inconclusive_package_result()
            {
                _packageResult.Inconclusive.Should().BeFalse();
            }

            [Fact]
            public void Should_not_have_warning_package_result()
            {
                _packageResult.Warning.Should().BeFalse();
            }

            [Fact]
            public void Should_match_the_existing_version_of_one_dot_zero_dot_zero()
            {
                _packageResult.Version.Should().Be("1.0.0");
            }
        }

        public class When_upgrading_packages_with_packages_config : ScenariosBase
        {
            public override void Context()
            {
                base.Context();
                var packagesConfig = "{0}{1}context{1}testing.packages.config".FormatWith(Scenario.GetTopLevel(), Path.DirectorySeparatorChar);
                Configuration.PackageNames = Configuration.Input = packagesConfig;
            }

            public override void Because()
            {
            }

            [Fact]
            public void Should_throw_an_error_that_it_is_not_allowed()
            {
                Action m = () => Service.Upgrade(Configuration);

                m.Should().Throw<ApplicationException>();
            }
        }

        [WindowsOnly]
        [Platform(Exclude = "Mono")]
        public class When_upgrading_a_package_with_readonly_files : ScenariosBase
        {
            private PackageResult _packageResult;

            public override void Context()
            {
                base.Context();
                var fileToSetReadOnly = Path.Combine(Scenario.GetTopLevel(), "lib", Configuration.PackageNames, "tools", "chocolateyInstall.ps1");
                var fileSystem = new DotNetFileSystem();
                fileSystem.EnsureFileAttributeSet(fileToSetReadOnly, FileAttributes.ReadOnly);
            }

            public override void Because()
            {
                Results = Service.Upgrade(Configuration);
                _packageResult = Results.FirstOrDefault().Value;
            }

            [Fact]
            public void Should_upgrade_where_install_location_reports()
            {
                DirectoryAssert.Exists(_packageResult.InstallLocation);
            }

            [Fact]
            public void Should_upgrade_a_package_in_the_lib_directory()
            {
                var packageDir = Path.Combine(Scenario.GetTopLevel(), "lib", Configuration.PackageNames);

                DirectoryAssert.Exists(packageDir);
            }

            [Fact]
            public void Should_upgrade_the_package()
            {
                var packageFile = Path.Combine(Scenario.GetTopLevel(), "lib", Configuration.PackageNames, Configuration.PackageNames + NuGetConstants.PackageExtension);
                using (var packageReader = new PackageArchiveReader(packageFile))
                {
                    packageReader.NuspecReader.GetVersion().ToNormalizedStringChecked().Should().Be("1.1.0");
                }
            }

            [Fact]
            public void Should_delete_the_rollback()
            {
                var packageDir = Path.Combine(Scenario.GetTopLevel(), "lib-bkp", Configuration.PackageNames);

                DirectoryAssert.DoesNotExist(packageDir);
            }

            [Fact]
            public void Should_contain_newer_version_in_directory()
            {
                var shimFile = Path.Combine(Scenario.GetTopLevel(), "lib", Configuration.PackageNames, "tools", "console.exe");

                File.ReadAllText(shimFile).Should().Be("1.1.0");
            }

            [Fact]
            public void Should_contain_a_warning_message_that_it_upgraded_successfully()
            {
                MockLogger.Messages.Should().ContainKey(LogLevel.Warn.ToStringSafe())
                    .WhoseValue.Should().Contain(m => m.Contains("upgraded 1/1"));
            }

            [Fact]
            public void Should_contain_a_warning_message_with_old_and_new_versions()
            {
                MockLogger.Messages.Should().ContainKey(LogLevel.Warn.ToStringSafe())
                    .WhoseValue.Should().Contain(m => m.Contains("You have upgradepackage v1.0.0 installed. Version 1.1.0 is available based on your source"));
            }

            [Fact]
            public void Should_have_a_successful_package_result()
            {
                _packageResult.Success.Should().BeTrue();
            }

            [Fact]
            public void Should_not_have_inconclusive_package_result()
            {
                _packageResult.Inconclusive.Should().BeFalse();
            }

            [Fact]
            public void Should_not_have_warning_package_result_other_than_before_modify_failures()
            {
                // For before modify scripts that fail, we add a warning message.
                // So we will ignore any such warnings.
                var messages = _packageResult.Messages.Where(m => m.MessageType == ResultType.Warn && !m.Message.ContainsSafe("chocolateyBeforeModify"));
                messages.Should().BeEmpty();
            }
        }

<<<<<<< HEAD
        [Ignore("This test is known to be flaky in some environments, see comments on the develop branch for the same test.")]
        [NotWorking("This test is known to be flaky in some environments, see comments on the develop branch for the same test.")]
=======
        [Ignore("This test is known to be flaky in some environments, see comments within the test itself.")]
        [NotWorking("This test is known to be flaky in some environments, see comments within the test itself.")]
>>>>>>> 13bda495
        [WindowsOnly]
        [Platform(Exclude = "Mono")]
        public class When_upgrading_a_package_with_a_read_and_delete_share_locked_file : ScenariosBase
        {
            private PackageResult _packageResult;

            private FileStream _fileStream;

            public override void Context()
            {
                base.Context();
                var fileToOpen = Path.Combine(Scenario.GetTopLevel(), "lib", Configuration.PackageNames, "tools", "chocolateyInstall.ps1");
                _fileStream = new FileStream(fileToOpen, FileMode.OpenOrCreate, FileAccess.ReadWrite, FileShare.Read | FileShare.Delete);
            }

            public override void AfterObservations()
            {
                base.AfterObservations();
                _fileStream.Close();
                _fileStream.Dispose();
            }

            public override void Because()
            {
                Results = Service.Upgrade(Configuration);
                _packageResult = Results.FirstOrDefault().Value;
            }

            [Fact]
            public void Should_upgrade_where_install_location_reports()
            {
                DirectoryAssert.Exists(_packageResult.InstallLocation);
            }

            [Fact]
            public void Should_upgrade_a_package_in_the_lib_directory()
            {
                var packageDir = Path.Combine(Scenario.GetTopLevel(), "lib", Configuration.PackageNames);

                DirectoryAssert.Exists(packageDir);
            }

            [Fact]
            public void Should_upgrade_the_package()
            {
                var packageFile = Path.Combine(Scenario.GetTopLevel(), "lib", Configuration.PackageNames, Configuration.PackageNames + NuGetConstants.PackageExtension);
                using (var packageReader = new PackageArchiveReader(packageFile))
                {
                    packageReader.NuspecReader.GetVersion().ToNormalizedStringChecked().Should().Be("1.1.0");
                }
            }

            // Locking is inconsistent between client and server operating systems in .NET 4.8.
            // On a server, if a file is Read and delete locked it can't be deleted, but on client systems it can.
            [Fact, Platform(Exclude = "WindowsServer10")]
            public void Should_have_deleted_the_rollback()
            {
                var packageDir = Path.Combine(Scenario.GetTopLevel(), "lib-bkp", Configuration.PackageNames);

                DirectoryAssert.DoesNotExist(packageDir);
            }

            // Locking is inconsistent between client and server operating systems in .NET 4.8.
            // On a server, if a file is Read and delete locked it can't be deleted, but on client systems it can.
            [Fact, Platform("WindowsServer10")]
            public void Should_not_have_deleted_the_rollback_on_server()
            {
                var packageDir = Path.Combine(Scenario.GetTopLevel(), "lib-bkp", Configuration.PackageNames);

                DirectoryAssert.Exists(packageDir);
            }

            [Fact]
            public void Should_contain_newer_version_in_directory()
            {
                var shimFile = Path.Combine(Scenario.GetTopLevel(), "lib", Configuration.PackageNames, "tools", "console.exe");

                File.ReadAllText(shimFile).Should().Be("1.1.0");
            }

            [Fact]
            public void Should_contain_a_warning_message_that_it_upgraded_successfully()
            {
                MockLogger.Messages.Should().ContainKey(LogLevel.Warn.ToStringSafe())
                    .WhoseValue.Should().Contain(m => m.Contains("upgraded 1/1"));
            }

            [Fact]
            public void Should_contain_a_warning_message_with_old_and_new_versions()
            {
                MockLogger.Messages.Should().ContainKey(LogLevel.Warn.ToStringSafe())
                    .WhoseValue.Should().Contain(m => m.Contains("You have upgradepackage v1.0.0 installed. Version 1.1.0 is available based on your source"));
            }

            [Fact]
            public void Should_have_a_successful_package_result()
            {
                _packageResult.Success.Should().BeTrue();
            }

            [Fact]
            public void Should_not_have_inconclusive_package_result()
            {
                _packageResult.Inconclusive.Should().BeFalse();
            }

            [Fact]
            public void Should_not_have_warning_package_result_other_than_before_modify_failures()
            {
                // For before modify scripts that fail, we add a warning message.
                // So we will ignore any such warnings.
                var messages = _packageResult.Messages.Where(m => m.MessageType == ResultType.Warn && !m.Message.ContainsSafe("chocolateyBeforeModify"));
                messages.Should().BeEmpty();
            }
        }

        [WindowsOnly]
        [Platform(Exclude = "Mono")]
        public class When_upgrading_a_package_with_an_exclusively_locked_file : ScenariosBase
        {
            private PackageResult _packageResult;

            private FileStream _fileStream;

            public override void Context()
            {
                base.Context();
                var fileToOpen = Path.Combine(Scenario.GetTopLevel(), "lib", Configuration.PackageNames, "tools", "chocolateyInstall.ps1");
                _fileStream = new FileStream(fileToOpen, FileMode.OpenOrCreate, FileAccess.ReadWrite, FileShare.None);
            }

            public override void AfterObservations()
            {
                base.AfterObservations();
                _fileStream.Close();
                _fileStream.Dispose();
            }

            public override void Because()
            {
                Results = Service.Upgrade(Configuration);
                _packageResult = Results.FirstOrDefault().Value;
            }

            [Fact]
            public void Should_have_a_package_installed_in_the_lib_directory()
            {
                var packageDir = Path.Combine(Scenario.GetTopLevel(), "lib", Configuration.PackageNames);

                DirectoryAssert.Exists(packageDir);
            }

            [Fact]
            public void Should_delete_the_rollback()
            {
                var packageDir = Path.Combine(Scenario.GetTopLevel(), "lib-bkp", Configuration.PackageNames);

                DirectoryAssert.DoesNotExist(packageDir);
            }

            [Fact]
            public void Should_contain_old_version_in_directory()
            {
                var shimFile = Path.Combine(Scenario.GetTopLevel(), "lib", Configuration.PackageNames, "tools", "console.exe");

                File.ReadAllText(shimFile).Should().Be("1.0.0");
            }

            [Fact]
            public void Should_not_upgrade_the_package()
            {
                var packageFile = Path.Combine(Scenario.GetTopLevel(), "lib", Configuration.PackageNames, Configuration.PackageNames + NuGetConstants.PackageExtension);
                using (var packageReader = new PackageArchiveReader(packageFile))
                {
                    packageReader.NuspecReader.GetVersion().ToNormalizedStringChecked().Should().Be("1.0.0");
                }
            }

            [Fact]
            public void Should_contain_a_warning_message_that_it_was_not_able_to_upgrade()
            {
                MockLogger.Messages.Should().ContainKey(LogLevel.Warn.ToStringSafe())
                    .WhoseValue.Should().Contain(m => m.Contains("upgraded 0/1"));
            }

            [Fact]
            public void Should_contain_a_warning_message_with_old_and_new_versions()
            {
                MockLogger.Messages.Should().ContainKey(LogLevel.Warn.ToStringSafe())
                    .WhoseValue.Should().Contain(m => m.Contains("You have upgradepackage v1.0.0 installed. Version 1.1.0 is available based on your source"));
            }

            [Fact]
            public void Should_not_have_a_successful_package_result()
            {
                _packageResult.Success.Should().BeFalse();
            }

            [Fact]
            public void Should_not_have_inconclusive_package_result()
            {
                _packageResult.Inconclusive.Should().BeFalse();
            }

            [Fact]
            public void Should_not_have_warning_package_result()
            {
                _packageResult.Warning.Should().BeFalse();
            }
        }

        public class When_upgrading_a_package_with_added_files : ScenariosBase
        {
            private PackageResult _packageResult;

            public override void Context()
            {
                base.Context();
                var fileAdded = Path.Combine(Scenario.GetTopLevel(), "lib", Configuration.PackageNames, "dude.txt");
                File.WriteAllText(fileAdded, "hellow");
            }

            public override void Because()
            {
                Results = Service.Upgrade(Configuration);
                _packageResult = Results.FirstOrDefault().Value;
            }

            [Fact]
            public void Should_keep_the_added_file()
            {
                var fileAdded = Path.Combine(Scenario.GetTopLevel(), "lib", Configuration.PackageNames, "dude.txt");

                FileAssert.Exists(fileAdded);
            }

            [Fact]
            public void Should_contain_newer_version_in_directory()
            {
                var shimFile = Path.Combine(Scenario.GetTopLevel(), "lib", Configuration.PackageNames, "tools", "console.exe");

                File.ReadAllText(shimFile).Should().Be("1.1.0");
            }

            [Fact]
            public void Should_upgrade_the_package()
            {
                var packageFile = Path.Combine(Scenario.GetTopLevel(), "lib", Configuration.PackageNames, Configuration.PackageNames + NuGetConstants.PackageExtension);
                using (var packageReader = new PackageArchiveReader(packageFile))
                {
                    packageReader.NuspecReader.GetVersion().ToNormalizedStringChecked().Should().Be("1.1.0");
                }
            }

            [Fact]
            public void Should_contain_a_warning_message_that_it_upgraded_successfully()
            {
                MockLogger.Messages.Should().ContainKey(LogLevel.Warn.ToStringSafe())
                    .WhoseValue.Should().Contain(m => m.Contains("upgraded 1/1"));
            }

            [Fact]
            public void Should_have_a_successful_package_result()
            {
                _packageResult.Success.Should().BeTrue();
            }

            [Fact]
            public void Should_not_have_inconclusive_package_result()
            {
                _packageResult.Inconclusive.Should().BeFalse();
            }

            [Fact]
            public void Should_not_have_warning_package_result_other_than_before_modify_failures()
            {
                // For before modify scripts that fail, we add a warning message.
                // So we will ignore any such warnings.
                var messages = _packageResult.Messages.Where(m => m.MessageType == ResultType.Warn && !m.Message.ContainsSafe("chocolateyBeforeModify"));
                messages.Should().BeEmpty();
            }

            [Fact]
            public void Should_match_the_upgrade_version_of_one_dot_one_dot_zero()
            {
                _packageResult.Version.Should().Be("1.1.0");
            }
        }

        public class When_upgrading_a_package_with_changed_files : ScenariosBase
        {
            private PackageResult _packageResult;

            public override void Context()
            {
                base.Context();
                var fileChanged = Path.Combine(Scenario.GetTopLevel(), "lib", Configuration.PackageNames, "tools", "chocolateyinstall.ps1");
                File.WriteAllText(fileChanged, "hellow");
            }

            public override void Because()
            {
                Results = Service.Upgrade(Configuration);
                _packageResult = Results.FirstOrDefault().Value;
            }

            [Fact]
            public void Should_update_the_changed_file()
            {
                var fileChanged = Path.Combine(Scenario.GetTopLevel(), "lib", Configuration.PackageNames, "tools", "chocolateyinstall.ps1");

                File.ReadAllText(fileChanged).Should().NotBe("hellow");
            }

            [Fact]
            public void Should_contain_newer_version_in_directory()
            {
                var shimFile = Path.Combine(Scenario.GetTopLevel(), "lib", Configuration.PackageNames, "tools", "console.exe");

                File.ReadAllText(shimFile).Should().Be("1.1.0");
            }

            [Fact]
            public void Should_upgrade_the_package()
            {
                var packageFile = Path.Combine(Scenario.GetTopLevel(), "lib", Configuration.PackageNames, Configuration.PackageNames + NuGetConstants.PackageExtension);
                using (var packageReader = new PackageArchiveReader(packageFile))
                {
                    packageReader.NuspecReader.GetVersion().ToNormalizedStringChecked().Should().Be("1.1.0");
                }
            }

            [Fact]
            public void Should_contain_a_warning_message_that_it_upgraded_successfully()
            {
                MockLogger.Messages.Should().ContainKey(LogLevel.Warn.ToStringSafe())
                    .WhoseValue.Should().Contain(m => m.Contains("upgraded 1/1"));
            }

            [Fact]
            public void Should_have_a_successful_package_result()
            {
                _packageResult.Success.Should().BeTrue();
            }

            [Fact]
            public void Should_not_have_inconclusive_package_result()
            {
                _packageResult.Inconclusive.Should().BeFalse();
            }

            [Fact]
            public void Should_not_have_warning_package_result_other_than_before_modify_failures()
            {
                // For before modify scripts that fail, we add a warning message.
                // So we will ignore any such warnings.
                var messages = _packageResult.Messages.Where(m => m.MessageType == ResultType.Warn && !m.Message.ContainsSafe("chocolateyBeforeModify"));
                messages.Should().BeEmpty();
            }

            [Fact]
            public void Should_match_the_upgrade_version_of_one_dot_one_dot_zero()
            {
                _packageResult.Version.Should().Be("1.1.0");
            }
        }

        public class When_upgrading_a_package_that_does_not_exist : ScenariosBase
        {
            private PackageResult _packageResult;

            public override void Context()
            {
                base.Context();
                Configuration.PackageNames = Configuration.Input = "nonexistentpackage";
            }

            public override void Because()
            {
                Results = Service.Upgrade(Configuration);
                _packageResult = Results.FirstOrDefault().Value;
            }

            [Fact]
            public void Should_not_install_a_package_in_the_lib_directory()
            {
                var packageDir = Path.Combine(Scenario.GetTopLevel(), "lib", Configuration.PackageNames);

                DirectoryAssert.DoesNotExist(packageDir);
            }

            [Fact]
            public void Should_contain_a_message_the_package_was_not_found()
            {
                MockLogger.Messages.Should().ContainKey(LogLevel.Error.ToStringSafe())
                    .WhoseValue.Should().Contain(m => m.Contains("nonexistentpackage not installed. The package was not found with the source(s) listed"));
            }

            [Fact]
            public void Should_contain_a_message_that_no_packages_were_upgraded()
            {
                MockLogger.Messages.Should().ContainKey(LogLevel.Warn.ToStringSafe())
                    .WhoseValue.Should().Contain(m => m.Contains("upgraded 0/1"));
            }

            [Fact]
            public void Should_not_have_a_successful_package_result()
            {
                _packageResult.Success.Should().BeFalse();
            }

            [Fact]
            public void Should_not_have_inconclusive_package_result()
            {
                _packageResult.Inconclusive.Should().BeFalse();
            }

            [Fact]
            public void Should_not_have_warning_package_result()
            {
                _packageResult.Warning.Should().BeFalse();
            }

            [Fact]
            public void Should_have_an_error_package_result()
            {
                _packageResult.Messages.Should().Contain(m => m.MessageType == ResultType.Error);
            }

            [Fact]
            public void Should_have_expected_error_in_package_result()
            {
                Results.Should().AllSatisfy(r =>
                    r.Value.Messages.Should().Contain(m =>
                        m.MessageType == ResultType.Error &&
                        m.Message.Contains("The package was not found")));
            }
        }

        public class When_upgrading_a_package_that_is_not_installed : ScenariosBase
        {
            private PackageResult _packageResult;

            public override void Context()
            {
                base.Context();
                Configuration.PackageNames = Configuration.Input = "installpackage";
                Service.Uninstall(Configuration);
            }

            public override void Because()
            {
                Results = Service.Upgrade(Configuration);
                _packageResult = Results.FirstOrDefault().Value;
            }

            [Fact]
            public void Should_install_where_install_location_reports()
            {
                DirectoryAssert.Exists(_packageResult.InstallLocation);
            }

            [Fact]
            public void Should_install_a_package_in_the_lib_directory()
            {
                var packageDir = Path.Combine(Scenario.GetTopLevel(), "lib", Configuration.PackageNames);

                DirectoryAssert.Exists(packageDir);
            }

            [Fact]
            public void Should_not_have_a_rollback_directory()
            {
                var packageDir = Path.Combine(Scenario.GetTopLevel(), "lib-bkp", Configuration.PackageNames);

                DirectoryAssert.DoesNotExist(packageDir);
            }

            [Fact]
            public void Should_contain_a_warning_message_that_it_upgraded_successfully()
            {
                MockLogger.Messages.Should().ContainKey(LogLevel.Warn.ToStringSafe())
                    .WhoseValue.Should().Contain(m => m.Contains("upgraded 1/1"));
            }

            [Fact]
            public void Should_have_a_successful_package_result()
            {
                _packageResult.Success.Should().BeTrue();
            }

            [Fact]
            public void Should_not_have_inconclusive_package_result()
            {
                _packageResult.Inconclusive.Should().BeFalse();
            }

            [Fact]
            public void Should_not_have_warning_package_result()
            {
                _packageResult.Warning.Should().BeFalse();
            }
        }

        [WindowsOnly]
        [Platform(Exclude = "Mono")]
        public class When_upgrading_a_package_that_is_not_installed_and_failing_on_not_installed : ScenariosBase
        {
            private PackageResult _packageResult;

            public override void Context()
            {
                base.Context();
                Configuration.PackageNames = Configuration.Input = "installpackage";
                Service.Uninstall(Configuration);
                Configuration.UpgradeCommand.FailOnNotInstalled = true;
            }

            public override void Because()
            {
                Results = Service.Upgrade(Configuration);
                _packageResult = Results.FirstOrDefault().Value;
            }

            [Fact]
            public void Should_not_install_a_package_in_the_lib_directory()
            {
                var packageDir = Path.Combine(Scenario.GetTopLevel(), "lib", Configuration.PackageNames);

                DirectoryAssert.DoesNotExist(packageDir);
            }

            [Fact]
            public void Should_contain_a_warning_message_that_it_was_unable_to_upgrade_a_package()
            {
                MockLogger.Messages.Should().ContainKey(LogLevel.Warn.ToStringSafe())
                    .WhoseValue.Should().Contain(m => m.Contains("0/1"));
            }

            [Fact]
            public void Should_not_have_a_successful_package_result()
            {
                _packageResult.Success.Should().BeFalse();
            }

            [Fact]
            public void Should_not_have_inconclusive_package_result()
            {
                _packageResult.Inconclusive.Should().BeFalse();
            }

            [Fact]
            public void Should_not_have_warning_package_result()
            {
                _packageResult.Warning.Should().BeFalse();
            }

            [Fact]
            public void Should_have_an_error_package_result()
            {
                _packageResult.Messages.Should().Contain(m => m.MessageType == ResultType.Error);
            }

            [Fact]
            public void Should_have_expected_error_in_package_result()
            {
                Results.Should().AllSatisfy(r =>
                    r.Value.Messages.Should().Contain(m =>
                        m.MessageType == ResultType.Error &&
                        m.Message.Contains("Cannot upgrade a non-existent package")));
            }
        }

        [WindowsOnly]
        [Platform(Exclude = "Mono")]
        public class When_upgrading_a_package_that_errors : ScenariosBase
        {
            private PackageResult _packageResult;

            public override void Context()
            {
                base.Context();
                Configuration.PackageNames = Configuration.Input = "badpackage";
            }

            public override void Because()
            {
                Results = Service.Upgrade(Configuration);
                _packageResult = Results.FirstOrDefault().Value;
            }

            [Fact]
            public void Should_not_remove_package_from_the_lib_directory()
            {
                var packageDir = Path.Combine(Scenario.GetTopLevel(), "lib", Configuration.PackageNames);

                DirectoryAssert.Exists(packageDir);
            }

            [Fact]
            public void Should_not_upgrade_the_package()
            {
                var packageFile = Path.Combine(Scenario.GetTopLevel(), "lib", Configuration.PackageNames, Configuration.PackageNames + NuGetConstants.PackageExtension);
                using (var packageReader = new PackageArchiveReader(packageFile))
                {
                    packageReader.NuspecReader.GetVersion().ToNormalizedStringChecked().Should().Be("1.0.0");
                }
            }

            [Fact]
            public void Should_put_the_package_in_the_lib_bad_directory()
            {
                var packageDir = Path.Combine(Scenario.GetTopLevel(), "lib-bad", Configuration.PackageNames);

                DirectoryAssert.Exists(packageDir);
            }

            [Fact]
            public void Should_have_the_erroring_upgraded_package_in_the_lib_bad_directory()
            {
                var packageFile = Path.Combine(Scenario.GetTopLevel(), "lib-bad", Configuration.PackageNames, "2.0.0", Configuration.PackageNames + NuGetConstants.PackageExtension);
                using (var packageReader = new PackageArchiveReader(packageFile))
                {
                    packageReader.NuspecReader.GetVersion().ToNormalizedStringChecked().Should().Be("2.0.0");
                }
            }

            [Fact]
            public void Should_delete_the_rollback()
            {
                var packageDir = Path.Combine(Scenario.GetTopLevel(), "lib-bkp", Configuration.PackageNames);

                DirectoryAssert.DoesNotExist(packageDir);
            }

            [Fact]
            public void Should_contain_a_warning_message_that_it_was_unable_to_upgrade_a_package()
            {
                MockLogger.Messages.Should().ContainKey(LogLevel.Warn.ToStringSafe())
                    .WhoseValue.Should().Contain(m => m.Contains("0/1"));
            }

            [Fact]
            public void Should_not_have_a_successful_package_result()
            {
                _packageResult.Success.Should().BeFalse();
            }

            [Fact]
            public void Should_not_have_inconclusive_package_result()
            {
                _packageResult.Inconclusive.Should().BeFalse();
            }

            [Fact]
            public void Should_not_have_warning_package_result()
            {
                _packageResult.Warning.Should().BeFalse();
            }

            [Fact]
            public void Should_have_an_error_package_result()
            {
                _packageResult.Messages.Should().Contain(m => m.MessageType == ResultType.Error);
            }

            [Fact]
            public void Should_have_expected_error_in_package_result()
            {
                Results.Should().AllSatisfy(r =>
                    r.Value.Messages.Should().Contain(m =>
                        m.MessageType == ResultType.Error &&
                        m.Message.Contains("chocolateyInstall.ps1")));
            }
        }

        public class When_upgrading_a_package_with_dependencies_happy : ScenariosBase
        {
            public override void Context()
            {
                base.Context();
                Configuration.PackageNames = Configuration.Input = "hasdependency";
                Scenario.AddPackagesToSourceLocation(Configuration, "hasdependency.*" + NuGetConstants.PackageExtension);
                Scenario.AddPackagesToSourceLocation(Configuration, "isdependency.*" + NuGetConstants.PackageExtension);
                Scenario.AddPackagesToSourceLocation(Configuration, "isexactversiondependency*" + NuGetConstants.PackageExtension);
                Scenario.InstallPackage(Configuration, "isdependency", "1.0.0");
                Scenario.InstallPackage(Configuration, "hasdependency", "1.0.0");
            }

            public override void Because()
            {
                Results = Service.Upgrade(Configuration);
            }

            [Fact]
            public void Should_upgrade_the_package()
            {
                var packageFile = Path.Combine(Scenario.GetTopLevel(), "lib", "hasdependency", "hasdependency.nupkg");
                using (var packageReader = new PackageArchiveReader(packageFile))
                {
                    packageReader.NuspecReader.GetVersion().ToNormalizedStringChecked().Should().Be("2.1.0");
                }
            }

            [Fact]
            public void Should_upgrade_the_minimum_version_dependency()
            {
                var packageFile = Path.Combine(Scenario.GetTopLevel(), "lib", "isdependency", "isdependency.nupkg");
                using (var packageReader = new PackageArchiveReader(packageFile))
                {
                    packageReader.NuspecReader.GetVersion().ToNormalizedStringChecked().Should().Be("2.1.0");
                }
            }

            [Fact]
            public void Should_upgrade_the_exact_version_dependency()
            {
                var packageFile = Path.Combine(Scenario.GetTopLevel(), "lib", "isexactversiondependency", "isexactversiondependency.nupkg");
                using (var packageReader = new PackageArchiveReader(packageFile))
                {
                    packageReader.NuspecReader.GetVersion().ToNormalizedStringChecked().Should().Be("2.0.0");
                }
            }

            [Fact]
            public void Should_contain_a_message_that_everything_upgraded_successfully()
            {
                MockLogger.Messages.Should().ContainKey(LogLevel.Warn.ToStringSafe())
                    .WhoseValue.Should().Contain(m => m.Contains("upgraded 3/3"));
            }

            [Fact]
            public void Should_have_a_successful_package_result()
            {
                Results.Should().AllSatisfy(r => r.Value.Success.Should().BeTrue());
            }

            [Fact]
            public void Should_not_have_inconclusive_package_result()
            {
                Results.Should().AllSatisfy(r => r.Value.Inconclusive.Should().BeFalse());
            }

            [Fact]
            public void Should_not_have_warning_package_result()
            {
                Results.Should().AllSatisfy(r => r.Value.Warning.Should().BeFalse());
            }
        }

        public class When_upgrading_a_package_with_unavailable_dependencies : ScenariosBase
        {
            public override void Context()
            {
                base.Context();
                Configuration.PackageNames = Configuration.Input = "hasdependency";
                Scenario.AddPackagesToSourceLocation(Configuration, "hasdependency.*" + NuGetConstants.PackageExtension);
                Scenario.AddPackagesToSourceLocation(Configuration, "isdependency.*" + NuGetConstants.PackageExtension);
                Scenario.AddPackagesToSourceLocation(Configuration, "isexactversiondependency.1*" + NuGetConstants.PackageExtension);
                Scenario.InstallPackage(Configuration, "isdependency", "1.0.0");
                Scenario.InstallPackage(Configuration, "hasdependency", "1.0.0");
            }

            public override void Because()
            {
                Results = Service.Upgrade(Configuration);
            }

            [Fact]
            public void Should_not_upgrade_the_package()
            {
                var packageFile = Path.Combine(Scenario.GetTopLevel(), "lib", "hasdependency", "hasdependency.nupkg");
                using (var packageReader = new PackageArchiveReader(packageFile))
                {
                    packageReader.NuspecReader.GetVersion().ToNormalizedStringChecked().Should().Be("1.0.0");
                }
            }

            [Fact]
            public void Should_not_upgrade_the_minimum_version_dependency()
            {
                var packageFile = Path.Combine(Scenario.GetTopLevel(), "lib", "isdependency", "isdependency.nupkg");
                using (var packageReader = new PackageArchiveReader(packageFile))
                {
                    packageReader.NuspecReader.GetVersion().ToNormalizedStringChecked().Should().Be("1.0.0");
                }
            }

            [Fact]
            public void Should_not_upgrade_the_exact_version_dependency()
            {
                var packageFile = Path.Combine(Scenario.GetTopLevel(), "lib", "isexactversiondependency", "isexactversiondependency.nupkg");
                using (var packageReader = new PackageArchiveReader(packageFile))
                {
                    packageReader.NuspecReader.GetVersion().ToNormalizedStringChecked().Should().Be("1.0.0");
                }
            }

            [Fact]
            public void Should_contain_a_message_that_it_was_unable_to_upgrade_anything()
            {
                MockLogger.Messages.Should().ContainKey(LogLevel.Warn.ToStringSafe())
                    .WhoseValue.Should().Contain(m => m.Contains("upgraded 0/1"));
            }

            [Fact]
            public void Should_not_have_a_successful_package_result()
            {
                Results.Should().AllSatisfy(r => r.Value.Success.Should().BeFalse());
            }

            [Fact]
            public void Should_not_have_inconclusive_package_result()
            {
                Results.Should().AllSatisfy(r => r.Value.Inconclusive.Should().BeFalse());
            }

            [Fact]
            public void Should_not_have_warning_package_result()
            {
                Results.Should().AllSatisfy(r => r.Value.Warning.Should().BeFalse());
            }

            [Fact]
            public void Should_have_an_error_package_result()
            {
                Results.Should().AllSatisfy(r =>
                    r.Value.Messages.Should().Contain(m => m.MessageType == ResultType.Error));
            }

            [Fact]
            public void Should_have_expected_error_in_package_result()
            {
                Results.Should().AllSatisfy(r =>
                    r.Value.Messages.Should().Contain(m =>
                        m.MessageType == ResultType.Error &&
                        m.Message.Contains("Unable to resolve dependency 'isexactversiondependency")));
            }
        }

        public class When_upgrading_a_package_with_unavailable_dependencies_ignoring_dependencies : ScenariosBase
        {
            public override void Context()
            {
                base.Context();
                Configuration.PackageNames = Configuration.Input = "hasdependency";
                Scenario.AddPackagesToSourceLocation(Configuration, "hasdependency.*" + NuGetConstants.PackageExtension);
                Scenario.AddPackagesToSourceLocation(Configuration, "isdependency.*" + NuGetConstants.PackageExtension);
                Scenario.AddPackagesToSourceLocation(Configuration, "isexactversiondependency.1*" + NuGetConstants.PackageExtension);
                Scenario.InstallPackage(Configuration, "isdependency", "1.0.0");
                Scenario.InstallPackage(Configuration, "hasdependency", "1.0.0");
                Configuration.IgnoreDependencies = true;
            }

            public override void Because()
            {
                Results = Service.Upgrade(Configuration);
            }

            [Fact]
            public void Should_upgrade_the_package()
            {
                var packageFile = Path.Combine(Scenario.GetTopLevel(), "lib", "hasdependency", "hasdependency.nupkg");
                using (var packageReader = new PackageArchiveReader(packageFile))
                {
                    packageReader.NuspecReader.GetVersion().ToNormalizedStringChecked().Should().Be("2.1.0");
                }
            }

            [Fact]
            public void Should_not_upgrade_the_minimum_version_dependency()
            {
                var packageFile = Path.Combine(Scenario.GetTopLevel(), "lib", "isdependency", "isdependency.nupkg");
                using (var packageReader = new PackageArchiveReader(packageFile))
                {
                    packageReader.NuspecReader.GetVersion().ToNormalizedStringChecked().Should().Be("1.0.0");
                }
            }

            [Fact]
            public void Should_not_upgrade_the_exact_version_dependency()
            {
                var packageFile = Path.Combine(Scenario.GetTopLevel(), "lib", "isexactversiondependency", "isexactversiondependency.nupkg");
                using (var packageReader = new PackageArchiveReader(packageFile))
                {
                    packageReader.NuspecReader.GetVersion().ToNormalizedStringChecked().Should().Be("1.0.0");
                }
            }

            [Fact]
            public void Should_contain_a_message_that_it_upgraded_only_the_package_successfully()
            {
                MockLogger.Messages.Should().ContainKey(LogLevel.Warn.ToStringSafe())
                    .WhoseValue.Should().Contain(m => m.Contains("upgraded 1/1"));
            }

            [Fact]
            public void Should_have_a_successful_package_result()
            {
                Results.Should().AllSatisfy(r => r.Value.Success.Should().BeTrue());
            }

            [Fact]
            public void Should_not_have_inconclusive_package_result()
            {
                Results.Should().AllSatisfy(r => r.Value.Inconclusive.Should().BeFalse());
            }

            [Fact]
            public void Should_not_have_warning_package_result()
            {
                Results.Should().AllSatisfy(r => r.Value.Warning.Should().BeFalse());
            }
        }

        public class When_upgrading_a_dependency_happy : ScenariosBase
        {
            public override void Context()
            {
                base.Context();
                Configuration.PackageNames = Configuration.Input = "isdependency";
                Scenario.AddPackagesToSourceLocation(Configuration, "hasdependency.*" + NuGetConstants.PackageExtension);
                Scenario.AddPackagesToSourceLocation(Configuration, "isdependency.1*" + NuGetConstants.PackageExtension);
                Scenario.AddPackagesToSourceLocation(Configuration, "isexactversiondependency*" + NuGetConstants.PackageExtension);
                Scenario.InstallPackage(Configuration, "isdependency", "1.0.0");
                Scenario.InstallPackage(Configuration, "hasdependency", "1.0.0");
            }

            public override void Because()
            {
                Results = Service.Upgrade(Configuration);
            }

            [Fact]
            public void Should_upgrade_the_package()
            {
                var packageFile = Path.Combine(Scenario.GetTopLevel(), "lib", "isdependency", "isdependency.nupkg");
                using (var packageReader = new PackageArchiveReader(packageFile))
                {
                    packageReader.NuspecReader.GetVersion().ToNormalizedStringChecked().Should().Be("1.1.0");
                }
            }

            [Fact]
            public void Should_not_upgrade_the_parent_package()
            {
                var packageFile = Path.Combine(Scenario.GetTopLevel(), "lib", "hasdependency", "hasdependency.nupkg");
                using (var packageReader = new PackageArchiveReader(packageFile))
                {
                    packageReader.NuspecReader.GetVersion().ToNormalizedStringChecked().Should().Be("1.0.0");
                }
            }

            [Fact]
            public void Should_not_upgrade_the_exact_version_dependency()
            {
                var packageFile = Path.Combine(Scenario.GetTopLevel(), "lib", "isexactversiondependency", "isexactversiondependency.nupkg");
                using (var packageReader = new PackageArchiveReader(packageFile))
                {
                    packageReader.NuspecReader.GetVersion().ToNormalizedStringChecked().Should().Be("1.0.0");
                }
            }

            [Fact]
            public void Should_contain_a_message_the_dependency_upgraded_successfully()
            {
                MockLogger.Messages.Should().ContainKey(LogLevel.Warn.ToStringSafe())
                    .WhoseValue.Should().Contain(m => m.Contains("upgraded 1/1"));
            }

            [Fact]
            public void Should_have_a_successful_package_result()
            {
                Results.Should().AllSatisfy(r => r.Value.Success.Should().BeTrue());
            }

            [Fact]
            public void Should_not_have_inconclusive_package_result()
            {
                Results.Should().AllSatisfy(r => r.Value.Inconclusive.Should().BeFalse());
            }

            [Fact]
            public void Should_not_have_warning_package_result()
            {
                Results.Should().AllSatisfy(r => r.Value.Warning.Should().BeFalse());
            }
        }

        public class When_upgrading_a_dependency_with_parent_that_depends_on_a_range_less_than_upgrade_version : ScenariosBase
        {
            public override void Context()
            {
                base.Context();
                Configuration.PackageNames = Configuration.Input = "isdependency";
                Scenario.AddPackagesToSourceLocation(Configuration, "hasdependency.*" + NuGetConstants.PackageExtension);
                Scenario.AddPackagesToSourceLocation(Configuration, "isdependency.*" + NuGetConstants.PackageExtension);
                Scenario.AddPackagesToSourceLocation(Configuration, "isexactversiondependency*" + NuGetConstants.PackageExtension);
                Scenario.InstallPackage(Configuration, "isdependency", "1.0.0");
                Scenario.InstallPackage(Configuration, "hasdependency", "1.0.0");
            }

            public override void Because()
            {
                Results = Service.Upgrade(Configuration);
            }

            [Fact]
            public void Should_upgrade_the_package()
            {
                var packageFile = Path.Combine(Scenario.GetTopLevel(), "lib", "isdependency", "isdependency.nupkg");
                using (var packageReader = new PackageArchiveReader(packageFile))
                {
                    packageReader.NuspecReader.GetVersion().ToNormalizedStringChecked().Should().Be("2.1.0");
                }
            }

            [Fact]
            public void Should_upgrade_the_parent_package_to_highest_version_that_meets_new_dependency_version()
            {
                var packageFile = Path.Combine(Scenario.GetTopLevel(), "lib", "hasdependency", "hasdependency.nupkg");
                using (var packageReader = new PackageArchiveReader(packageFile))
                {
                    packageReader.NuspecReader.GetVersion().ToNormalizedStringChecked().Should().Be("2.1.0");
                }
            }

            [Fact]
            public void Should_upgrade_the_exact_version_dependency()
            {
                var packageFile = Path.Combine(Scenario.GetTopLevel(), "lib", "isexactversiondependency", "isexactversiondependency.nupkg");
                using (var packageReader = new PackageArchiveReader(packageFile))
                {
                    packageReader.NuspecReader.GetVersion().ToNormalizedStringChecked().Should().Be("2.0.0");
                }
            }

            [Fact]
            public void Should_contain_a_message_that_everything_upgraded_successfully()
            {
                MockLogger.Messages.Should().ContainKey(LogLevel.Warn.ToStringSafe())
                    .WhoseValue.Should().Contain(m => m.Contains("upgraded 3/3"));
            }

            [Fact]
            public void Should_have_a_successful_package_result()
            {
                Results.Should().AllSatisfy(r => r.Value.Success.Should().BeTrue());
            }

            [Fact]
            public void Should_not_have_inconclusive_package_result()
            {
                Results.Should().AllSatisfy(r => r.Value.Inconclusive.Should().BeFalse());
            }

            [Fact]
            public void Should_not_have_warning_package_result()
            {
                Results.Should().AllSatisfy(r => r.Value.Warning.Should().BeFalse());
            }
        }

        public class When_upgrading_a_dependency_with_parent_that_depends_on_a_range_less_than_upgrade_version_and_has_a_different_missing_dependency : ScenariosBase
        {
            public override void Context()
            {
                base.Context();
                Configuration.PackageNames = Configuration.Input = "isdependency";
                Scenario.AddPackagesToSourceLocation(Configuration, "hasdependency.*" + NuGetConstants.PackageExtension);
                Scenario.AddPackagesToSourceLocation(Configuration, "isdependency.*" + NuGetConstants.PackageExtension);
                Scenario.AddPackagesToSourceLocation(Configuration, "isexactversiondependency*" + NuGetConstants.PackageExtension);
                Scenario.InstallPackage(Configuration, "isdependency", "1.0.0");
                Configuration.IgnoreDependencies = true;
                Scenario.InstallPackage(Configuration, "hasdependency", "1.0.0");
                Configuration.IgnoreDependencies = false;
            }

            public override void Because()
            {
                Results = Service.Upgrade(Configuration);
            }

            [Fact]
            public void Should_upgrade_the_package()
            {
                var packageFile = Path.Combine(Scenario.GetTopLevel(), "lib", "isdependency", "isdependency.nupkg");
                using (var packageReader = new PackageArchiveReader(packageFile))
                {
                    packageReader.NuspecReader.GetVersion().ToNormalizedStringChecked().Should().Be("2.1.0");
                }
            }

            [Fact]
            public void Should_upgrade_the_parent_package_to_highest_version_that_meets_new_dependency_version()
            {
                var packageFile = Path.Combine(Scenario.GetTopLevel(), "lib", "hasdependency", "hasdependency.nupkg");
                using (var packageReader = new PackageArchiveReader(packageFile))
                {
                    packageReader.NuspecReader.GetVersion().ToNormalizedStringChecked().Should().Be("2.1.0");
                }
            }

            [Fact]
            public void Should_upgrade_the_exact_version_dependency()
            {
                var packageFile = Path.Combine(Scenario.GetTopLevel(), "lib", "isexactversiondependency", "isexactversiondependency.nupkg");
                using (var packageReader = new PackageArchiveReader(packageFile))
                {
                    packageReader.NuspecReader.GetVersion().ToNormalizedStringChecked().Should().Be("2.0.0");
                }
            }

            [Fact]
            public void Should_contain_a_message_that_everything_upgraded_successfully()
            {
                MockLogger.Messages.Should().ContainKey(LogLevel.Warn.ToStringSafe())
                    .WhoseValue.Should().Contain(m => m.Contains("upgraded 3/3"));
            }

            [Fact]
            public void Should_have_a_successful_package_result()
            {
                Results.Should().AllSatisfy(r => r.Value.Success.Should().BeTrue());
            }

            [Fact]
            public void Should_not_have_inconclusive_package_result()
            {
                Results.Should().AllSatisfy(r => r.Value.Inconclusive.Should().BeFalse());
            }

            [Fact]
            public void Should_not_have_warning_package_result()
            {
                Results.Should().AllSatisfy(r => r.Value.Warning.Should().BeFalse());
            }
        }

        /// <summary>
        /// This test suite tests upgrading isdependency from 1.0.0 while hasdependency is pinned to a version that does not allow
        /// for isdependency to upgrade to the latest available in the source.
        /// </summary>
        public class When_upgrading_a_dependency_with_parent_being_pinned_and_depends_on_a_range_less_than_upgrade_version : ScenariosBase
        {
            public override void Context()
            {
                base.Context();
                Configuration.PackageNames = Configuration.Input = "isdependency";
                Scenario.AddPackagesToSourceLocation(Configuration, "hasdependency.*" + NuGetConstants.PackageExtension);
                Scenario.AddPackagesToSourceLocation(Configuration, "isdependency.*" + NuGetConstants.PackageExtension);
                Scenario.AddPackagesToSourceLocation(Configuration, "isexactversiondependency*" + NuGetConstants.PackageExtension);
                Scenario.InstallPackage(Configuration, "isdependency", "1.0.0");
                Configuration.PinPackage = true;
                Scenario.InstallPackage(Configuration, "hasdependency", "1.0.0");
                Configuration.PinPackage = false;
            }

            public override void Because()
            {
                Results = Service.Upgrade(Configuration);
            }

            [Fact]
            public void Should_upgrade_the_package_to_highest_version_in_range()
            {
                var packageFile = Path.Combine(Scenario.GetTopLevel(), "lib", "isdependency", "isdependency.nupkg");
                using (var packageReader = new PackageArchiveReader(packageFile))
                {
                    packageReader.NuspecReader.GetVersion().ToNormalizedStringChecked().Should().Be("1.1.0");
                }
            }

            [Fact]
            public void Should_not_upgrade_parent_package()
            {
                var packageFile = Path.Combine(Scenario.GetTopLevel(), "lib", "hasdependency", "hasdependency.nupkg");
                using (var packageReader = new PackageArchiveReader(packageFile))
                {
                    packageReader.NuspecReader.GetVersion().ToNormalizedStringChecked().Should().Be("1.0.0");
                }
            }

            [Fact]
            public void Should_not_upgrade_the_exact_version_dependency()
            {
                var packageFile = Path.Combine(Scenario.GetTopLevel(), "lib", "isexactversiondependency", "isexactversiondependency.nupkg");
                using (var packageReader = new PackageArchiveReader(packageFile))
                {
                    packageReader.NuspecReader.GetVersion().ToNormalizedStringChecked().Should().Be("1.0.0");
                }
            }

            [Fact]
            public void Should_contain_a_message_that_everything_upgraded_successfully()
            {
                MockLogger.Messages.Should().ContainKey(LogLevel.Warn.ToStringSafe())
                    .WhoseValue.Should().Contain(m => m.Contains("upgraded 1/1"));
            }

            [Fact]
            public void Should_have_a_successful_package_result()
            {
                Results.Should().AllSatisfy(r => r.Value.Success.Should().BeTrue());
            }

            [Fact]
            public void Should_not_have_inconclusive_package_result()
            {
                Results.Should().AllSatisfy(r => r.Value.Inconclusive.Should().BeFalse());
            }

            [Fact]
            public void Should_not_have_warning_package_result()
            {
                Results.Should().AllSatisfy(r => r.Value.Warning.Should().BeFalse());
            }

            [Fact]
            public void Should_have_outputted_conflicting_upgrade_message()
            {
                MockLogger.Messages.Should().ContainKey(LogLevel.Warn.ToStringSafe())
                    .WhoseValue.Should().Contain(m =>
                        m.Contains("One or more unresolved package dependency constraints detected in the Chocolatey lib folder")
                        && m.Contains("hasdependency 1.0.0 constraint: isdependency (>= 1.0.0 && < 2.0.0)"));
            }
        }

        public class When_upgrading_a_dependency_with_parent_being_pinned_and_depends_on_a_range_less_than_upgrade_version_and_has_missing_dependency : ScenariosBase
        {
            public override void Context()
            {
                base.Context();
                Configuration.PackageNames = Configuration.Input = "isdependency";
                Scenario.AddPackagesToSourceLocation(Configuration, "hasdependency.*" + NuGetConstants.PackageExtension);
                Scenario.AddPackagesToSourceLocation(Configuration, "isdependency.*" + NuGetConstants.PackageExtension);
                Scenario.AddPackagesToSourceLocation(Configuration, "isexactversiondependency*" + NuGetConstants.PackageExtension);
                Scenario.InstallPackage(Configuration, "isdependency", "1.0.0");
                Configuration.PinPackage = true;
                Configuration.IgnoreDependencies = true;
                Scenario.InstallPackage(Configuration, "hasdependency", "1.0.0");
                Configuration.PinPackage = false;
                Configuration.IgnoreDependencies = false;
            }

            public override void Because()
            {
                Results = Service.Upgrade(Configuration);
            }

            [Fact]
            public void Should_upgrade_the_package_to_highest_version_in_range()
            {
                var packageFile = Path.Combine(Scenario.GetTopLevel(), "lib", "isdependency", "isdependency.nupkg");
                using (var packageReader = new PackageArchiveReader(packageFile))
                {
                    packageReader.NuspecReader.GetVersion().ToNormalizedStringChecked().Should().Be("1.1.0");
                }
            }

            [Fact]
            public void Should_not_upgrade_parent_package()
            {
                var packageFile = Path.Combine(Scenario.GetTopLevel(), "lib", "hasdependency", "hasdependency.nupkg");
                using (var packageReader = new PackageArchiveReader(packageFile))
                {
                    packageReader.NuspecReader.GetVersion().ToNormalizedStringChecked().Should().Be("1.0.0");
                }
            }

            [Fact]
            public void Should_not_upgrade_the_exact_version_dependency()
            {
                var packageFile = Path.Combine(Scenario.GetTopLevel(), "lib", "isexactversiondependency", "isexactversiondependency.nupkg");
                using (var packageReader = new PackageArchiveReader(packageFile))
                {
                    packageReader.NuspecReader.GetVersion().ToNormalizedStringChecked().Should().Be("1.0.0");
                }
            }

            [Fact]
            public void Should_contain_a_message_that_everything_upgraded_successfully()
            {
                MockLogger.Messages.Should().ContainKey(LogLevel.Warn.ToStringSafe())
                    .WhoseValue.Should().Contain(m => m.Contains("upgraded 2/2"));
            }

            [Fact]
            public void Should_have_a_successful_package_result()
            {
                Results.Should().AllSatisfy(r => r.Value.Success.Should().BeTrue());
            }

            [Fact]
            public void Should_not_have_inconclusive_package_result()
            {
                Results.Should().AllSatisfy(r => r.Value.Inconclusive.Should().BeFalse());
            }

            [Fact]
            public void Should_not_have_warning_package_result()
            {
                Results.Should().AllSatisfy(r => r.Value.Warning.Should().BeFalse());
            }

            [Fact]
            public void Should_have_outputted_conflicting_upgrade_message()
            {
                MockLogger.Messages.Should().ContainKey(LogLevel.Warn.ToStringSafe())
                    .WhoseValue.Should().Contain(m =>
                        m.Contains("One or more unresolved package dependency constraints detected in the Chocolatey lib folder")
                        && m.Contains("hasdependency 1.0.0 constraint: isexactversiondependency (= 1.0.0)")
                        && m.Contains("hasdependency 1.0.0 constraint: isdependency (>= 1.0.0 && < 2.0.0)"));
            }
        }

        public class When_upgrading_a_dependency_with_parent_has_different_pinned_dependency_and_depends_on_a_range_less_than_upgrade_version : ScenariosBase
        {
            public override void Context()
            {
                base.Context();
                Configuration.PackageNames = Configuration.Input = "isdependency";
                Scenario.AddPackagesToSourceLocation(Configuration, "hasdependency.*" + NuGetConstants.PackageExtension);
                Scenario.AddPackagesToSourceLocation(Configuration, "isdependency.*" + NuGetConstants.PackageExtension);
                Scenario.AddPackagesToSourceLocation(Configuration, "isexactversiondependency*" + NuGetConstants.PackageExtension);
                Scenario.InstallPackage(Configuration, "isdependency", "1.0.0");
                Configuration.PinPackage = true;
                Scenario.InstallPackage(Configuration, "isexactversiondependency", "1.0.0");
                Configuration.PinPackage = false;
                Scenario.InstallPackage(Configuration, "hasdependency", "1.0.0");
                Scenario.RemovePackagesFromDestinationLocation(Configuration, "hasdependency.2.0.1" + NuGetConstants.PackageExtension);
            }

            public override void Because()
            {
                Results = Service.Upgrade(Configuration);
            }

            [Fact]
            public void Should_upgrade_the_package_to_highest_version_in_range()
            {
                var packageFile = Path.Combine(Scenario.GetTopLevel(), "lib", "isdependency", "isdependency.nupkg");
                using (var packageReader = new PackageArchiveReader(packageFile))
                {
                    packageReader.NuspecReader.GetVersion().ToNormalizedStringChecked().Should().Be("1.1.0");
                }
            }

            [Fact]
            public void Should_not_upgrade_parent_package()
            {
                var packageFile = Path.Combine(Scenario.GetTopLevel(), "lib", "hasdependency", "hasdependency.nupkg");
                using (var packageReader = new PackageArchiveReader(packageFile))
                {
                    packageReader.NuspecReader.GetVersion().ToNormalizedStringChecked().Should().Be("1.0.0");
                }
            }

            [Fact]
            public void Should_not_upgrade_the_exact_version_dependency()
            {
                var packageFile = Path.Combine(Scenario.GetTopLevel(), "lib", "isexactversiondependency", "isexactversiondependency.nupkg");
                using (var packageReader = new PackageArchiveReader(packageFile))
                {
                    packageReader.NuspecReader.GetVersion().ToNormalizedStringChecked().Should().Be("1.0.0");
                }
            }

            [Fact]
            public void Should_contain_a_message_that_everything_upgraded_successfully()
            {
                MockLogger.Messages.Should().ContainKey(LogLevel.Warn.ToStringSafe())
                    .WhoseValue.Should().Contain(m => m.Contains("upgraded 1/1"));
            }

            [Fact]
            public void Should_have_a_successful_package_result()
            {
                Results.Should().AllSatisfy(r => r.Value.Success.Should().BeTrue());
            }

            [Fact]
            public void Should_not_have_inconclusive_package_result()
            {
                Results.Should().AllSatisfy(r => r.Value.Inconclusive.Should().BeFalse());
            }

            [Fact]
            public void Should_not_have_warning_package_result()
            {
                Results.Should().AllSatisfy(r => r.Value.Warning.Should().BeFalse());
            }

            [Fact]
            public void Should_have_outputted_conflicting_upgrade_message()
            {
                MockLogger.Messages.Should().ContainKey(LogLevel.Warn.ToStringSafe())
                    .WhoseValue.Should().Contain(m =>
                        m.Contains("One or more unresolved package dependency constraints detected in the Chocolatey lib folder")
                        && m.Contains("hasdependency 1.0.0 constraint: isdependency (>= 1.0.0 && < 2.0.0)"));
            }
        }

        public class When_upgrading_a_dependency_while_ignoring_dependencies_and_parent_package_is_pinned : ScenariosBase
        {
            public override void Context()
            {
                base.Context();
                Configuration.PackageNames = Configuration.Input = "isdependency";
                Scenario.AddPackagesToSourceLocation(Configuration, "hasdependency.*" + NuGetConstants.PackageExtension);
                Scenario.AddPackagesToSourceLocation(Configuration, "isdependency.*" + NuGetConstants.PackageExtension);
                Scenario.AddPackagesToSourceLocation(Configuration, "isexactversiondependency*" + NuGetConstants.PackageExtension);
                Scenario.InstallPackage(Configuration, "isdependency", "1.0.0");
                Configuration.PinPackage = true;
                Scenario.InstallPackage(Configuration, "hasdependency", "1.0.0");
                Configuration.PinPackage = false;
                Configuration.IgnoreDependencies = true;
            }

            public override void Because()
            {
                Results = Service.Upgrade(Configuration);
            }

            [Fact]
            public void Should_not_upgrade_the_package()
            {
                var packageFile = Path.Combine(Scenario.GetTopLevel(), "lib", "isdependency", "isdependency.nupkg");
                using (var packageReader = new PackageArchiveReader(packageFile))
                {
                    packageReader.NuspecReader.GetVersion().ToNormalizedStringChecked().Should().Be("1.0.0");
                }
            }

            [Fact]
            public void Should_not_upgrade_parent_package()
            {
                var packageFile = Path.Combine(Scenario.GetTopLevel(), "lib", "hasdependency", "hasdependency.nupkg");
                using (var packageReader = new PackageArchiveReader(packageFile))
                {
                    packageReader.NuspecReader.GetVersion().ToNormalizedStringChecked().Should().Be("1.0.0");
                }
            }

            [Fact]
            public void Should_not_upgrade_the_exact_version_dependency()
            {
                var packageFile = Path.Combine(Scenario.GetTopLevel(), "lib", "isexactversiondependency", "isexactversiondependency.nupkg");
                using (var packageReader = new PackageArchiveReader(packageFile))
                {
                    packageReader.NuspecReader.GetVersion().ToNormalizedStringChecked().Should().Be("1.0.0");
                }
            }

            [Fact]
            public void Should_contain_a_message_that_nothing_was_upgraded()
            {
                MockLogger.Messages.Should().ContainKey(LogLevel.Warn.ToStringSafe())
                    .WhoseValue.Should().Contain(m => m.Contains("upgraded 0/1"));
            }

            [Fact]
            public void Should_have_an_error_package_result()
            {
                Results.Should().AllSatisfy(r => r.Value.Success.Should().BeFalse());
            }

            [Fact]
            public void Should_not_have_inconclusive_package_result()
            {
                Results.Should().AllSatisfy(r => r.Value.Inconclusive.Should().BeFalse());
            }

            [Fact]
            public void Should_not_have_warning_package_result()
            {
                Results.Should().AllSatisfy(r => r.Value.Warning.Should().BeFalse());
            }

            [Fact]
            public void Should_have_outputted_expected_error_message()
            {
                MockLogger.Messages.Should().ContainKey(LogLevel.Error.ToStringSafe())
                    .WhoseValue.Should().Contain(m => m.Contains("Unable to resolve dependency chain. This may be caused by a parent package depending on this package, try specifying a specific version to use or don't ignore any dependencies!"));
            }
        }

        public class When_upgrading_a_package_with_config_transforms : ScenariosBase
        {
            private PackageResult _packageResult;
            private string _xmlFilePath = string.Empty;
            private XPathNavigator _xPathNavigator;

            public override void Context()
            {
                base.Context();

                _xmlFilePath = Path.Combine(Scenario.GetTopLevel(), "lib", Configuration.PackageNames, "tools", "console.exe.config");
            }

            public override void Because()
            {
                Results = Service.Upgrade(Configuration);
                _packageResult = Results.FirstOrDefault().Value;

                var xmlDocument = new XPathDocument(_xmlFilePath);
                _xPathNavigator = xmlDocument.CreateNavigator();
            }

            [Fact]
            public void Should_upgrade_the_package()
            {
                var packageFile = Path.Combine(Scenario.GetTopLevel(), "lib", Configuration.PackageNames, Configuration.PackageNames + NuGetConstants.PackageExtension);
                using (var packageReader = new PackageArchiveReader(packageFile))
                {
                    packageReader.NuspecReader.GetVersion().ToNormalizedStringChecked().Should().Be("1.1.0");
                }
            }

            [Fact]
            public void Should_contain_a_warning_message_that_it_upgraded_successfully()
            {
                MockLogger.Messages.Should().ContainKey(LogLevel.Warn.ToStringSafe())
                    .WhoseValue.Should().Contain(m => m.Contains("upgraded 1/1"));
            }

            [Fact]
            public void Should_have_a_successful_package_result()
            {
                _packageResult.Success.Should().BeTrue();
            }

            [Fact]
            public void Should_not_have_inconclusive_package_result()
            {
                _packageResult.Inconclusive.Should().BeFalse();
            }

            [Fact]
            public void Should_not_have_warning_package_result_other_than_before_modify_failures()
            {
                // For before modify scripts that fail, we add a warning message.
                // So we will ignore any such warnings.
                var messages = _packageResult.Messages.Where(m => m.MessageType == ResultType.Warn && !m.Message.ContainsSafe("chocolateyBeforeModify"));
                messages.Should().BeEmpty();
            }

            [Fact]
            public void Should_match_the_upgrade_version_of_one_dot_one_dot_zero()
            {
                _packageResult.Version.Should().Be("1.1.0");
            }

            // any file in a nuget package will overwrite an existing file
            // on the file system - we subvert that by pulling the backup
            // if we've determined that there is an xdt file

            [Fact]
            public void Should_not_change_the_test_value_in_the_config_from_original_one_dot_zero_dot_zero_due_to_upgrade_and_XDT_InsertIfMissing()
            {
                _xPathNavigator.SelectSingleNode("//configuration/appSettings/add[@key='test']/@value").TypedValue.ToStringSafe().Should().Be("default 1.0.0");
            }

            [Fact]
            public void Should_change_the_testReplace_value_in_the_config_due_to_XDT_Replace()
            {
                _xPathNavigator.SelectSingleNode("//configuration/appSettings/add[@key='testReplace']/@value").TypedValue.ToStringSafe().Should().Be("1.1.0");
            }

            [Fact]
            public void Should_not_change_the_insert_value_in_the_config_due_to_upgrade_and_XDT_InsertIfMissing()
            {
                _xPathNavigator.SelectSingleNode("//configuration/appSettings/add[@key='insert']/@value").TypedValue.ToStringSafe().Should().Be("1.0.0");
            }

            [Fact]
            public void Should_add_the_insertNew_value_in_the_config_due_to_XDT_InsertIfMissing()
            {
                _xPathNavigator.SelectSingleNode("//configuration/appSettings/add[@key='insertNew']/@value").TypedValue.ToStringSafe().Should().Be("1.1.0");
            }
        }

        public class When_upgrading_a_package_with_config_transforms_when_config_was_edited : ScenariosBase
        {
            private PackageResult _packageResult;
            private string _xmlFilePath = string.Empty;
            private XPathNavigator _xPathNavigator;
            private const string CommentAdded = "<!-- dude -->";

            public override void Context()
            {
                base.Context();

                _xmlFilePath = Path.Combine(Scenario.GetTopLevel(), "lib", Configuration.PackageNames, "tools", "console.exe.config");

                File.WriteAllText(_xmlFilePath, File.ReadAllText(_xmlFilePath) + CommentAdded);
            }

            public override void Because()
            {
                Results = Service.Upgrade(Configuration);
                _packageResult = Results.FirstOrDefault().Value;

                var xmlDocument = new XPathDocument(_xmlFilePath);
                _xPathNavigator = xmlDocument.CreateNavigator();
            }

            [Fact]
            public void Should_upgrade_the_package()
            {
                var packageFile = Path.Combine(Scenario.GetTopLevel(), "lib", Configuration.PackageNames, Configuration.PackageNames + NuGetConstants.PackageExtension);
                using (var packageReader = new PackageArchiveReader(packageFile))
                {
                    packageReader.NuspecReader.GetVersion().ToNormalizedStringChecked().Should().Be("1.1.0");
                }
            }

            [Fact]
            public void Should_contain_a_warning_message_that_it_upgraded_successfully()
            {
                MockLogger.Messages.Should().ContainKey(LogLevel.Warn.ToStringSafe())
                    .WhoseValue.Should().Contain(m => m.Contains("upgraded 1/1"));
            }

            [Fact]
            public void Should_have_a_successful_package_result()
            {
                _packageResult.Success.Should().BeTrue();
            }

            [Fact]
            public void Should_not_have_inconclusive_package_result()
            {
                _packageResult.Inconclusive.Should().BeFalse();
            }

            [Fact]
            public void Should_not_have_warning_package_result_other_than_before_modify_failures()
            {
                // For before modify scripts that fail, we add a warning message.
                // So we will ignore any such warnings.
                var messages = _packageResult.Messages.Where(m => m.MessageType == ResultType.Warn && !m.Message.ContainsSafe("chocolateyBeforeModify"));
                messages.Should().BeEmpty();
            }

            [Fact]
            public void Should_match_the_upgrade_version_of_one_dot_one_dot_zero()
            {
                _packageResult.Version.Should().Be("1.1.0");
            }

            // any file in a nuget package will overwrite an existing file
            // on the file system - we subvert that by pulling the backup
            // if we've determined that there is an xdt file

            [Fact]
            public void Should_not_change_the_test_value_in_the_config_from_original_one_dot_zero_dot_zero_due_to_upgrade_and_XDT_InsertIfMissing()
            {
                _xPathNavigator.SelectSingleNode("//configuration/appSettings/add[@key='test']/@value").TypedValue.ToStringSafe().Should().Be("default 1.0.0");
            }

            [Fact]
            public void Should_change_the_testReplace_value_in_the_config_due_to_XDT_Replace()
            {
                _xPathNavigator.SelectSingleNode("//configuration/appSettings/add[@key='testReplace']/@value").TypedValue.ToStringSafe().Should().Be("1.1.0");
            }

            [Fact]
            public void Should_not_change_the_insert_value_in_the_config_due_to_upgrade_and_XDT_InsertIfMissing()
            {
                _xPathNavigator.SelectSingleNode("//configuration/appSettings/add[@key='insert']/@value").TypedValue.ToStringSafe().Should().Be("1.0.0");
            }

            [Fact]
            public void Should_add_the_insertNew_value_in_the_config_due_to_XDT_InsertIfMissing()
            {
                _xPathNavigator.SelectSingleNode("//configuration/appSettings/add[@key='insertNew']/@value").TypedValue.ToStringSafe().Should().Be("1.1.0");
            }

            [Fact]
            public void Should_have_a_config_with_the_comment_from_the_original()
            {
                File.ReadAllText(_xmlFilePath).Should().Contain(CommentAdded);
            }
        }

        public class When_upgrading_a_package_with_no_sources_enabled : ScenariosBase
        {
            public override void Context()
            {
                base.Context();
                Configuration.Sources = null;
            }

            public override void Because()
            {
                Results = Service.Upgrade(Configuration);
            }

            [Fact]
            public void Should_have_no_sources_enabled_result()
            {
                MockLogger.Messages.Should().ContainKey(LogLevel.Error.ToStringSafe())
                    .WhoseValue.Should().Contain(m => m.Contains("Upgrading was NOT successful. There are no sources enabled for"));
            }

            [Fact]
            public void Should_not_have_any_packages_upgraded()
            {
                Results.Should().BeEmpty();
            }
        }

        public class When_upgrading_all_packages_happy_path : ScenariosBase
        {
            public override void Context()
            {
                base.Context();
                Configuration.PackageNames = Configuration.Input = "all";
            }

            public override void Because()
            {
                Results = Service.Upgrade(Configuration);
            }

            [Fact]
            public void Should_report_for_all_installed_packages()
            {
                Results.Should().HaveCount(3);
            }

            [Fact]
            public void Should_upgrade_packages_with_upgrades()
            {
                var upgradePackageResult = Results.Where(x => x.Key == "upgradepackage").ToList();
                upgradePackageResult.Should().ContainSingle("upgradepackage must be there once");
                upgradePackageResult.First().Value.Version.Should().Be("1.1.0");
            }

            [Fact]
            public void Should_skip_packages_without_upgrades()
            {
                var installPackageResult = Results.Where(x => x.Key == "installpackage").ToList();
                installPackageResult.Should().ContainSingle("installpackage must be there once");
                installPackageResult.First().Value.Version.Should().Be("1.0.0");
            }
        }

        public class When_upgrading_all_packages_with_prereleases_installed : ScenariosBase
        {
            public override void Context()
            {
                base.Context();
                Configuration.Prerelease = true;
                Scenario.InstallPackage(Configuration, "upgradepackage", "1.1.1-beta");
                Configuration.Prerelease = false;
                Configuration.PackageNames = Configuration.Input = "all";
            }

            public override void Because()
            {
                Results = Service.Upgrade(Configuration);
            }

            [Fact]
            public void Should_report_for_all_installed_packages()
            {
                Results.Should().HaveCount(3);
            }

            [Fact]
            public void Should_upgrade_packages_with_upgrades()
            {
                var upgradePackageResult = Results.Where(x => x.Key == "upgradepackage").ToList();
                upgradePackageResult.Should().ContainSingle("upgradepackage must be there once");
                upgradePackageResult.First().Value.Version.Should().Be("1.1.1-beta2");
            }

            [Fact]
            public void Should_upgrade_upgradepackage()
            {
                var packageFile = Path.Combine(Scenario.GetTopLevel(), "lib", "upgradepackage", "upgradepackage" + NuGetConstants.PackageExtension);
                using (var packageReader = new PackageArchiveReader(packageFile))
                {
                    var version = packageReader.NuspecReader.GetVersion();
                    version.Version.ToStringSafe().Should().Be("1.1.1.0");
                    version.OriginalVersion.Should().Be("1.1.1-beta2");
                    version.ToNormalizedStringChecked().Should().Be("1.1.1-beta2");
                }
            }

            [Fact]
            public void Should_skip_packages_without_upgrades()
            {
                var installPackageResult = Results.Where(x => x.Key == "installpackage").ToList();
                installPackageResult.Should().ContainSingle("installpackage must be there once");
                installPackageResult.First().Value.Version.Should().Be("1.0.0");
            }
        }

        public class When_upgrading_all_packages_with_prereleases_installed_with_excludeprerelease_specified : ScenariosBase
        {
            public override void Context()
            {
                base.Context();
                Configuration.Prerelease = true;
                Scenario.InstallPackage(Configuration, "upgradepackage", "1.1.1-beta");
                Configuration.Prerelease = false;

                Configuration.PackageNames = Configuration.Input = "all";
                Configuration.UpgradeCommand.ExcludePrerelease = true;
            }

            public override void Because()
            {
                Results = Service.Upgrade(Configuration);
            }

            [Fact]
            public void Should_report_for_all_installed_packages()
            {
                Results.Should().HaveCount(3);
            }

            [Fact]
            public void Should_upgrade_packages_with_upgrades()
            {
                var upgradePackageResult = Results.Where(x => x.Key == "upgradepackage").ToList();
                upgradePackageResult.Should().ContainSingle("upgradepackage must be there once");
                // available version will show as last stable
                upgradePackageResult.First().Value.Version.Should().Be("1.1.0");
            }

            [Fact]
            public void Should_not_upgrade_upgradepackage()
            {
                var packageFile = Path.Combine(Scenario.GetTopLevel(), "lib", "upgradepackage", "upgradepackage" + NuGetConstants.PackageExtension);
                using (var packageReader = new PackageArchiveReader(packageFile))
                {
                    var version = packageReader.NuspecReader.GetVersion();
                    version.Version.ToStringSafe().Should().Be("1.1.1.0");
                    version.OriginalVersion.Should().Be("1.1.1-beta");
                    version.ToNormalizedStringChecked().Should().Be("1.1.1-beta");
                }
            }

            [Fact]
            public void Should_skip_packages_without_upgrades()
            {
                var installPackageResult = Results.Where(x => x.Key == "installpackage").ToList();
                installPackageResult.Should().ContainSingle("installpackage must be there once");
                installPackageResult.First().Value.Version.Should().Be("1.0.0");
            }
        }

        [Categories.SemVer20]
        public class When_upgrading_package_to_an_explicit_semver_2_0_version : ScenariosBase
        {
            private PackageResult _packageResult;

            public override void Context()
            {
                base.Context();
                Configuration.PackageNames = Configuration.Input = "upgradepackage";
                Configuration.Version = "1.1.1-beta.1";
                Configuration.Prerelease = true;
            }

            public override void Because()
            {
                Results = Service.Upgrade(Configuration);
                _packageResult = Results.Select(r => r.Value).FirstOrDefault();
            }

            [Fact]
            public void Should_have_a_single_package_result()
            {
                Results.Should().ContainSingle("The returned package results do not have a single value!");
            }

            [Fact]
            public void Should_upgrade_where_install_location_reports()
            {
                DirectoryAssert.Exists(_packageResult.InstallLocation);
            }

            [Fact]
            public void Should_upgrade_a_package_in_the_lib_directory()
            {
                var packageDir = Path.Combine(Scenario.GetTopLevel(), "lib", Configuration.PackageNames);

                DirectoryAssert.Exists(packageDir);
            }

            [Fact]
            public void Should_delete_the_rollback()
            {
                var packageDir = Path.Combine(Scenario.GetTopLevel(), "lib-bkp", Configuration.PackageNames);

                DirectoryAssert.DoesNotExist(packageDir);
            }

            [Fact]
            public void Should_contain_newer_version_in_directory()
            {
                var shimFile = Path.Combine(Scenario.GetTopLevel(), "lib", Configuration.PackageNames, "tools", "console.exe");

                FileAssert.Exists(shimFile);

                File.ReadAllText(shimFile).Should().Be("1.1.1-beta.1");
            }

            [Fact]
            public void Should_upgrade_the_package()
            {
                var packageFile = Path.Combine(Scenario.GetTopLevel(), "lib", Configuration.PackageNames, Configuration.PackageNames + NuGetConstants.PackageExtension);
                using (var packageReader = new PackageArchiveReader(packageFile))
                {
                    packageReader.NuspecReader.GetVersion().ToNormalizedStringChecked().Should().Be("1.1.1-beta.1");
                }
            }

            [Fact]
            public void Should_contain_a_warning_message_that_it_upgraded_successfully()
            {
                MockLogger.Messages.Should().ContainKey(LogLevel.Warn.ToStringSafe())
                    .WhoseValue.Should().Contain(m => m.Contains("upgraded 1/1"));
            }

            [Fact]
            public void Should_contain_a_warning_message_with_old_and_new_versions()
            {
                MockLogger.Messages.Should().ContainKey(LogLevel.Warn.ToStringSafe())
                    .WhoseValue.Should().Contain(m => m.Contains("You have upgradepackage v1.0.0 installed. Version 1.1.1-beta.1 is available based on your source"));
            }

            [Fact]
            public void Should_have_a_successful_package_result()
            {
                _packageResult.Success.Should().BeTrue();
            }

            [Fact]
            public void Should_not_have_inconclusive_package_result()
            {
                _packageResult.Inconclusive.Should().BeFalse();
            }

            [Fact]
            public void Should_not_have_warning_package_result_other_than_before_modify_failures()
            {
                // For before modify scripts that fail, we add a warning message.
                // So we will ignore any such warnings.
                var messages = _packageResult.Messages.Where(m => m.MessageType == ResultType.Warn && !m.Message.ContainsSafe("chocolateyBeforeModify"));
                messages.Should().BeEmpty();
            }

            [Fact]
            public void Config_should_match_package_result_name()
            {
                _packageResult.Name.Should().Be(Configuration.PackageNames);
            }

            [Fact]
            public void Should_match_the_upgrade_version_of_one_dot_one_dot_zero()
            {
                _packageResult.Version.Should().Be("1.1.1-beta.1");
            }

            [Fact]
            [WindowsOnly]
            [Platform(Exclude = "Mono")]
            public void Should_have_executed_chocolateyBeforeModify_script_for_original_package()
            {
                MockLogger.Messages.Should().ContainKey(LogLevel.Info.ToStringSafe())
                    .WhoseValue.Should().Contain(m => m.Contains("upgradepackage 1.0.0 Before Modification"));
            }

            [Fact]
            [WindowsOnly]
            [Platform(Exclude = "Mono")]
            public void Should_have_executed_chocolateyBeforeModify_before_chocolateyInstall()
            {
                MockLogger.MessagesFor(LogLevel.Info).OrEmpty()
                    .SkipWhile(p => !p.Contains("upgradepackage 1.0.0 Before Modification"))
                    .Should().Contain(p => p.EndsWith("upgradepackage 1.1.1-beta.1 Installed"));
            }

            [Fact]
            public void Should_not_have_executed_chocolateyUninstall_script_for_original_package()
            {
                MockLogger.Messages.Should().ContainKey(LogLevel.Info.ToStringSafe())
                    .WhoseValue.Should().NotContain(m => m.Contains("upgradepackage 1.0.0 Uninstalled"));
            }

            [Fact]
            public void Should_not_have_executed_chocolateyBeforeModify_script_for_new_package()
            {
                MockLogger.Messages.Should().ContainKey(LogLevel.Info.ToStringSafe())
                    .WhoseValue.Should().NotContain(m => m.Contains("upgradepackage 1.1.0 Before Modification"));
            }

            [Fact]
            [WindowsOnly]
            [Platform(Exclude = "Mono")]
            public void Should_have_executed_chocolateyInstall_script_for_new_package()
            {
                const string expectedMessage = "upgradepackage 1.1.1-beta.1 Installed";

                MockLogger.Messages.Should().ContainKey(LogLevel.Info.ToStringSafe())
                    .WhoseValue.Should().Contain(m => m.Contains(expectedMessage), "No log message containing the sentence '{0}' could be found!".FormatWith(expectedMessage));
            }
        }

        public class When_upgrading_all_packages_with_except : ScenariosBase
        {
            public override void Context()
            {
                base.Context();
                Configuration.PackageNames = Configuration.Input = "all";
                Configuration.UpgradeCommand.PackageNamesToSkip = "upgradepackage,badpackage";
            }

            public override void Because()
            {
                Results = Service.Upgrade(Configuration);
            }

            [Fact]
            public void Should_report_for_all_non_skipped_packages()
            {
                Results.Should().HaveCount(1);
                Results.First().Key.Should().Be("installpackage");
            }

            [Fact]
            public void Should_skip_packages_in_except_list()
            {
                var upgradePackageResult = Results.Where(x => x.Key == "upgradepackage").ToList();
                upgradePackageResult.Should().BeEmpty("upgradepackage should not be in the results list");
            }
        }

        public class When_upgrading_all_packages_multiple_upgraded_packages : ScenariosBase
        {
            public override void Context()
            {
                base.Context();
                Scenario.AddPackagesToSourceLocation(Configuration, "isdependency.1.*");
                Scenario.InstallPackage(Configuration, "isdependency", "1.0.0");
                Configuration.PackageNames = Configuration.Input = "all";
            }

            public override void Because()
            {
                Results = Service.Upgrade(Configuration);
            }

            [Fact]
            public void Should_report_start_of_list_for_upgraded_packages_only()
            {
                var startOfLists = MockLogger.Messages["Debug"].Where(m => m == "--- Start of List ---");
                startOfLists.Should().HaveCount(3);
            }

            [Fact]
            public void Should_upgrade_packages_with_upgrades()
            {
                var upgradePackageResult = Results.Where(x => (x.Key == "upgradepackage" || x.Key == "isdependency")).ToList();
                upgradePackageResult.Should().HaveCount(2);
                upgradePackageResult.ForEach(r =>
                {
                    r.Value.Version.Should().Be("1.1.0");
                });
            }

            [Fact]
            public void Should_skip_packages_without_upgrades()
            {
                var installPackageResult = Results.Where(x => x.Key == "installpackage").ToList();
                installPackageResult.Should().ContainSingle("installpackage must be there once");
                installPackageResult.First().Value.Version.Should().Be("1.0.0");
            }
        }

        public class When_upgrading_an_existing_hook_package : ScenariosBase
        {
            private PackageResult _packageResult;

            public override void Context()
            {
                base.Context();
                Scenario.AddPackagesToSourceLocation(Configuration, "scriptpackage.hook" + ".1.0.0" + NuGetConstants.PackageExtension);
                Scenario.InstallPackage(Configuration, "scriptpackage.hook", "1.0.0");
                Configuration.PackageNames = Configuration.Input = "scriptpackage.hook";
                Scenario.AddPackagesToSourceLocation(Configuration, Configuration.Input + ".2.0.0" + NuGetConstants.PackageExtension);
            }

            public override void Because()
            {
                Results = Service.Upgrade(Configuration);
                _packageResult = Results.FirstOrDefault().Value;
            }

            [Fact]
            public void Should_upgrade_where_install_location_reports()
            {
                DirectoryAssert.Exists(_packageResult.InstallLocation);
            }

            [Fact]
            public void Should_upgrade_a_package_in_the_lib_directory()
            {
                var packageDir = Path.Combine(Scenario.GetTopLevel(), "lib", Configuration.PackageNames);

                DirectoryAssert.Exists(packageDir);
            }

            [Fact]
            public void Should_delete_the_rollback()
            {
                var packageDir = Path.Combine(Scenario.GetTopLevel(), "lib-bkp", Configuration.PackageNames);

                DirectoryAssert.DoesNotExist(packageDir);
            }

            [Fact]
            public void Should_upgrade_the_package()
            {
                var packageFile = Path.Combine(Scenario.GetTopLevel(), "lib", Configuration.PackageNames, Configuration.PackageNames + NuGetConstants.PackageExtension);
                using (var packageReader = new PackageArchiveReader(packageFile))
                {
                    packageReader.NuspecReader.GetVersion().ToNormalizedStringChecked().Should().Be("2.0.0");
                }
            }

            [Fact]
            public void Should_contain_a_warning_message_that_it_upgraded_successfully()
            {
                MockLogger.Messages.Should().ContainKey(LogLevel.Warn.ToStringSafe())
                    .WhoseValue.Should().Contain(m => m.Contains("upgraded 1/1"));
            }

            [Fact]
            public void Should_contain_a_warning_message_with_old_and_new_versions()
            {
                MockLogger.Messages.Should().ContainKey(LogLevel.Warn.ToStringSafe())
                    .WhoseValue.Should().Contain(m => m.Contains("You have scriptpackage.hook v1.0.0 installed. Version 2.0.0 is available based on your source"));
            }

            [Fact]
            public void Should_have_a_successful_package_result()
            {
                _packageResult.Success.Should().BeTrue();
            }

            [Fact]
            public void Should_not_have_inconclusive_package_result()
            {
                _packageResult.Inconclusive.Should().BeFalse();
            }

            [Fact]
            public void Should_not_have_warning_package_result()
            {
                _packageResult.Warning.Should().BeFalse();
            }

            [Fact]
            public void Config_should_match_package_result_name()
            {
                _packageResult.Name.Should().Be(Configuration.PackageNames);
            }

            [Fact]
            public void Should_match_the_upgrade_version_of_two_dot_zero_dot_zero()
            {
                _packageResult.Version.Should().Be("2.0.0");
            }

            [Fact]
            public void Should_have_a_hooks_folder_for_the_package()
            {
                var hooksDirectory = Path.Combine(Scenario.GetTopLevel(), "hooks", Configuration.PackageNames.Replace(".hook", string.Empty));

                DirectoryAssert.Exists(hooksDirectory);
            }

            [Fact]
            public void Should_install_hook_scripts_to_folder()
            {
                var hookScripts = new List<string> { "pre-install-all.ps1", "post-install-all.ps1", "pre-upgrade-all.ps1", "post-upgrade-all.ps1", "pre-uninstall-all.ps1", "post-uninstall-all.ps1" };
                foreach (var scriptName in hookScripts)
                {
                    var hookScriptPath = Path.Combine(Scenario.GetTopLevel(), "hooks", Configuration.PackageNames.Replace(".hook", string.Empty), scriptName);
                    File.ReadAllText(hookScriptPath).Should().Contain("Write-Output");
                }
            }

            [Fact]
            public void Should_remove_files_not_in_upgrade_version()
            {
                var hookScriptPath = Path.Combine(Scenario.GetTopLevel(), "hooks", Configuration.PackageNames.Replace(".hook", string.Empty), "pre-install-doesnotexist.ps1");
                FileAssert.DoesNotExist(hookScriptPath);
            }

            [Fact]
            public void Should_install_new_files_in_upgrade_version()
            {
                var hookScriptPath = Path.Combine(Scenario.GetTopLevel(), "hooks", Configuration.PackageNames.Replace(".hook", string.Empty), "post-install-doesnotexist.ps1");
                FileAssert.Exists(hookScriptPath);
            }
        }

        public class When_upgrading_an_existing_package_happy_path_with_hooks : ScenariosBase
        {
            private PackageResult _packageResult;

            public override void Context()
            {
                base.Context();
                Scenario.AddPackagesToSourceLocation(Configuration, "scriptpackage.hook" + "*" + NuGetConstants.PackageExtension);
                Scenario.InstallPackage(Configuration, "scriptpackage.hook", "1.0.0");
                Configuration.PackageNames = Configuration.Input = "upgradepackage";
            }

            public override void Because()
            {
                Results = Service.Upgrade(Configuration);
                _packageResult = Results.FirstOrDefault().Value;
            }

            [Fact]
            public void Should_upgrade_where_install_location_reports()
            {
                DirectoryAssert.Exists(_packageResult.InstallLocation);
            }

            [Fact]
            public void Should_upgrade_a_package_in_the_lib_directory()
            {
                var packageDir = Path.Combine(Scenario.GetTopLevel(), "lib", Configuration.PackageNames);

                DirectoryAssert.Exists(packageDir);
            }

            [Fact]
            public void Should_delete_the_rollback()
            {
                var packageDir = Path.Combine(Scenario.GetTopLevel(), "lib-bkp", Configuration.PackageNames);

                DirectoryAssert.DoesNotExist(packageDir);
            }

            [Fact]
            public void Should_contain_newer_version_in_directory()
            {
                var shimFile = Path.Combine(Scenario.GetTopLevel(), "lib", Configuration.PackageNames, "tools", "console.exe");

                File.ReadAllText(shimFile).Should().Be("1.1.0");
            }

            [Fact]
            public void Should_upgrade_the_package()
            {
                var packageFile = Path.Combine(Scenario.GetTopLevel(), "lib", Configuration.PackageNames, Configuration.PackageNames + NuGetConstants.PackageExtension);
                using (var packageReader = new PackageArchiveReader(packageFile))
                {
                    packageReader.NuspecReader.GetVersion().ToNormalizedStringChecked().Should().Be("1.1.0");
                }
            }

            [Fact]
            public void Should_contain_a_warning_message_that_it_upgraded_successfully()
            {
                MockLogger.Messages.Should().ContainKey(LogLevel.Warn.ToStringSafe())
                    .WhoseValue.Should().Contain(m => m.Contains("upgraded 1/1"));
            }

            [Fact]
            public void Should_contain_a_warning_message_with_old_and_new_versions()
            {
                MockLogger.Messages.Should().ContainKey(LogLevel.Warn.ToStringSafe())
                    .WhoseValue.Should().Contain(m => m.Contains("You have upgradepackage v1.0.0 installed. Version 1.1.0 is available based on your source"));
            }

            [Fact]
            public void Should_have_a_successful_package_result()
            {
                _packageResult.Success.Should().BeTrue();
            }

            [Fact]
            public void Should_not_have_inconclusive_package_result()
            {
                _packageResult.Inconclusive.Should().BeFalse();
            }

            [Fact]
            public void Should_not_have_warning_package_result_other_than_before_modify_failures()
            {
                // For before modify scripts that fail, we add a warning message.
                // So we will ignore any such warnings.
                var messages = _packageResult.Messages.Where(m => m.MessageType == ResultType.Warn && !m.Message.ContainsSafe("chocolateyBeforeModify"));
                messages.Should().BeEmpty();
            }

            [Fact]
            public void Config_should_match_package_result_name()
            {
                _packageResult.Name.Should().Be(Configuration.PackageNames);
            }

            [Fact]
            public void Should_match_the_upgrade_version_of_one_dot_one_dot_zero()
            {
                _packageResult.Version.Should().Be("1.1.0");
            }

            [Fact]
            [WindowsOnly]
            [Platform(Exclude = "Mono")]
            public void Should_have_executed_chocolateyBeforeModify_script_for_original_package()
            {
                MockLogger.Messages.Should().ContainKey(LogLevel.Info.ToStringSafe())
                    .WhoseValue.Should().Contain(m => m.Contains("upgradepackage 1.0.0 Before Modification"));
            }

            [Fact]
            [WindowsOnly]
            [Platform(Exclude = "Mono")]
            public void Should_have_executed_chocolateyBeforeModify_before_chocolateyInstall()
            {
                MockLogger.MessagesFor(LogLevel.Info).OrEmpty()
                    .SkipWhile(p => !p.Contains("upgradepackage 1.0.0 Before Modification"))
                    .Should().Contain(p => p.EndsWith("upgradepackage 1.1.0 Installed"));
            }

            [Fact]
            public void Should_not_have_executed_chocolateyUninstall_script_for_original_package()
            {
                MockLogger.Messages.Should().ContainKey(LogLevel.Info.ToStringSafe())
                    .WhoseValue.Should().NotContain(m => m.Contains("upgradepackage 1.0.0 Uninstalled"));
            }

            [Fact]
            public void Should_not_have_executed_chocolateyBeforeModify_script_for_new_package()
            {
                MockLogger.Messages.Should().ContainKey(LogLevel.Info.ToStringSafe())
                    .WhoseValue.Should().NotContain(m => m.Contains("upgradepackage 1.1.0 Before Modification"));
            }

            [Fact]
            [WindowsOnly]
            [Platform(Exclude = "Mono")]
            public void Should_have_executed_chocolateyInstall_script_for_new_package()
            {
                MockLogger.Messages.Should().ContainKey(LogLevel.Info.ToStringSafe())
                    .WhoseValue.Should().Contain(m => m.Contains("upgradepackage 1.1.0 Installed"));
            }

            [Fact]
            [WindowsOnly]
            [Platform(Exclude = "Mono")]
            public void Should_have_executed_pre_all_hook_script()
            {
                MockLogger.Messages.Should().ContainKey(LogLevel.Info.ToStringSafe())
                    .WhoseValue.Should().Contain(m => m.Contains("pre-install-all.ps1 hook ran for upgradepackage 1.1.0"));
            }

            [Fact]
            [WindowsOnly]
            [Platform(Exclude = "Mono")]
            public void Should_have_executed_post_all_hook_script()
            {
                MockLogger.Messages.Should().ContainKey(LogLevel.Info.ToStringSafe())
                    .WhoseValue.Should().Contain(m => m.Contains("post-install-all.ps1 hook ran for upgradepackage 1.1.0"));
            }

            [Fact]
            [WindowsOnly]
            [Platform(Exclude = "Mono")]
            public void Should_have_executed_pre_upgradepackage_hook_script()
            {
                MockLogger.Messages.Should().ContainKey(LogLevel.Info.ToStringSafe())
                    .WhoseValue.Should().Contain(m => m.Contains("pre-install-upgradepackage.ps1 hook ran for upgradepackage 1.1.0"));
            }

            [Fact]
            [WindowsOnly]
            [Platform(Exclude = "Mono")]
            public void Should_have_executed_post_upgradepackage_hook_script()
            {
                MockLogger.Messages.Should().ContainKey(LogLevel.Info.ToStringSafe())
                    .WhoseValue.Should().Contain(m => m.Contains("post-install-upgradepackage.ps1 hook ran for upgradepackage 1.1.0"));
            }

            [Fact]
            [WindowsOnly]
            [Platform(Exclude = "Mono")]
            public void Should_not_have_executed_uninstall_hook_script()
            {
                MockLogger.Messages.Should().ContainKey(LogLevel.Info.ToStringSafe())
                    .WhoseValue.Should().NotContain(m => m.Contains("post-uninstall-all.ps1 hook ran for upgradepackage 1.1.0"));
            }

            [Fact]
            [WindowsOnly]
            [Platform(Exclude = "Mono")]
            public void Should_not_have_executed_installpackage_hook_script()
            {
                MockLogger.Messages.Should().ContainKey(LogLevel.Info.ToStringSafe())
                    .WhoseValue.Should().NotContain(m => m.Contains("pre-install-installpackage.ps1 hook ran for upgradepackage 1.1.0"));
            }

            [Fact]
            [WindowsOnly]
            [Platform(Exclude = "Mono")]
            public void Should_have_executed_beforemodify_hook_script_for_previous_version()
            {
                MockLogger.Messages.Should().ContainKey(LogLevel.Info.ToStringSafe())
                    .WhoseValue.Should().Contain(m => m.Contains("pre-beforemodify-all.ps1 hook ran for upgradepackage 1.0.0"));
            }

            [Fact]
            [WindowsOnly]
            [Platform(Exclude = "Mono")]
            public void Should_not_have_executed_beforemodify_hook_script_for_upgrade_version()
            {
                MockLogger.Messages.Should().ContainKey(LogLevel.Info.ToStringSafe())
                    .WhoseValue.Should().NotContain(m => m.Contains("pre-beforemodify-all.ps1 hook ran for upgradepackage 1.1.0"));
            }
        }

        public class When_upgrading_an_existing_package_with_uppercase_id : ScenariosBase
        {
            private PackageResult _packageResult;

            public override void Context()
            {
                base.Context();
                Scenario.AddPackagesToSourceLocation(Configuration, "UpperCase" + "*" + NuGetConstants.PackageExtension);
                Scenario.InstallPackage(Configuration, "UpperCase", "1.0.0");

                Configuration.PackageNames = Configuration.Input = "UpperCase";
            }

            public override void Because()
            {
                Results = Service.Upgrade(Configuration);
                _packageResult = Results.FirstOrDefault().Value;
            }

            [Fact]
            public void Should_have_the_correct_casing_for_the_nuspec()
            {
                var nuspecFile = Path.Combine(Scenario.GetTopLevel(), "lib", Configuration.PackageNames, Configuration.PackageNames + NuGetConstants.ManifestExtension);
                FileAssert.Exists(nuspecFile);
            }

            [Fact]
            public void Should_upgrade_where_install_location_reports()
            {
                DirectoryAssert.Exists(_packageResult.InstallLocation);
            }

            [Fact]
            public void Should_upgrade_a_package_in_the_lib_directory()
            {
                var packageDir = Path.Combine(Scenario.GetTopLevel(), "lib", Configuration.PackageNames);

                DirectoryAssert.Exists(packageDir);
            }

            [Fact]
            public void Should_upgrade_the_package()
            {
                var packageFile = Path.Combine(Scenario.GetTopLevel(), "lib", Configuration.PackageNames, Configuration.PackageNames + NuGetConstants.PackageExtension);
                using (var packageReader = new PackageArchiveReader(packageFile))
                {
                    packageReader.NuspecReader.GetVersion().ToNormalizedStringChecked().Should().Be("1.1.0");
                }
            }

            [Fact]
            public void Should_contain_a_warning_message_that_it_upgraded_successfully()
            {
                MockLogger.Messages.Should().ContainKey(LogLevel.Warn.ToStringSafe())
                    .WhoseValue.Should().Contain(m => m.Contains("upgraded 1/1"));
            }

            [Fact]
            public void Should_contain_a_warning_message_with_old_and_new_versions()
            {
                MockLogger.Messages.Should().ContainKey(LogLevel.Warn.ToStringSafe())
                    .WhoseValue.Should().Contain(m => m.Contains("You have UpperCase v1.0.0 installed. Version 1.1.0 is available based on your source"));
            }

            [Fact]
            public void Should_have_a_successful_package_result()
            {
                _packageResult.Success.Should().BeTrue();
            }

            [Fact]
            public void Should_not_have_inconclusive_package_result()
            {
                _packageResult.Inconclusive.Should().BeFalse();
            }

            [Fact]
            public void Should_not_have_warning_package_result()
            {
                _packageResult.Warning.Should().BeFalse();
            }

            [Fact]
            public void Config_should_match_package_result_name()
            {
                _packageResult.Name.Should().Be(Configuration.PackageNames);
            }

            [Fact]
            public void Should_match_the_upgrade_version_of_one_dot_one_dot_zero()
            {
                _packageResult.Version.Should().Be("1.1.0");
            }

            [Fact]
            [WindowsOnly]
            [Platform(Exclude = "Mono")]
            public void Should_have_executed_chocolateyBeforeModify_script_for_original_package()
            {
                MockLogger.Messages.Should().ContainKey(LogLevel.Info.ToStringSafe())
                    .WhoseValue.Should().Contain(m => m.Contains("UpperCase 1.0.0 Before Modification"));
            }

            [Fact]
            [WindowsOnly]
            [Platform(Exclude = "Mono")]
            public void Should_have_executed_chocolateyBeforeModify_before_chocolateyInstall()
            {
                MockLogger.MessagesFor(LogLevel.Info).OrEmpty()
                    .SkipWhile(p => !p.Contains("UpperCase 1.0.0 Before Modification"))
                    .Should().Contain(p => p.EndsWith("UpperCase 1.1.0 Installed"));
            }

            [Fact]
            public void Should_not_have_executed_chocolateyUninstall_script_for_original_package()
            {
                MockLogger.Messages.Should().ContainKey(LogLevel.Info.ToStringSafe())
                    .WhoseValue.Should().NotContain(m => m.Contains("UpperCase 1.0.0 Uninstalled"));
            }

            [Fact]
            public void Should_not_have_executed_chocolateyBeforeModify_script_for_new_package()
            {
                MockLogger.Messages.Should().ContainKey(LogLevel.Info.ToStringSafe())
                    .WhoseValue.Should().NotContain(m => m.Contains("UpperCase 1.1.0 Before Modification"));
            }

            [Fact]
            [WindowsOnly]
            [Platform(Exclude = "Mono")]
            public void Should_have_executed_chocolateyInstall_script_for_new_package()
            {
                MockLogger.Messages.Should().ContainKey(LogLevel.Info.ToStringSafe())
                    .WhoseValue.Should().Contain(m => m.Contains("UpperCase 1.1.0 Installed"));
            }
        }

        public class When_upgrading_an_existing_package_with_unsupported_metadata_elements : ScenariosBase
        {
            private PackageResult _packageResult;

            public override void Context()
            {
                base.Context();
                Scenario.AddPackagesToSourceLocation(Configuration, "unsupportedelements" + "*" + NuGetConstants.PackageExtension);
                Scenario.InstallPackage(Configuration, "unsupportedelements", "1.0.0");
                Configuration.PackageNames = Configuration.Input = "unsupportedelements";
            }

            public override void Because()
            {
                Results = Service.Upgrade(Configuration);
                _packageResult = Results.FirstOrDefault().Value;
            }

            [Fact]
            public void Should_upgrade_where_install_location_reports()
            {
                DirectoryAssert.Exists(_packageResult.InstallLocation);
            }

            [Fact]
            public void Should_upgrade_a_package_in_the_lib_directory()
            {
                var packageDir = Path.Combine(Scenario.GetTopLevel(), "lib", Configuration.PackageNames);

                DirectoryAssert.Exists(packageDir);
            }

            [Fact]
            public void Should_upgrade_the_package()
            {
                var packageFile = Path.Combine(Scenario.GetTopLevel(), "lib", Configuration.PackageNames, Configuration.PackageNames + NuGetConstants.PackageExtension);
                using (var packageReader = new PackageArchiveReader(packageFile))
                {
                    packageReader.NuspecReader.GetVersion().ToNormalizedStringChecked().Should().Be("1.1.0");
                }
            }

            [Fact]
            public void Should_contain_a_warning_message_that_it_upgraded_successfully()
            {
                MockLogger.Messages.Should().ContainKey(LogLevel.Warn.ToStringSafe())
                    .WhoseValue.Should().Contain(m => m.Contains("upgraded 1/1"));
            }

            [Fact]
            public void Should_contain_a_warning_message_with_old_and_new_versions()
            {
                MockLogger.Messages.Should().ContainKey(LogLevel.Warn.ToStringSafe())
                    .WhoseValue.Should().Contain(m => m.Contains("You have unsupportedelements v1.0.0 installed. Version 1.1.0 is available based on your source"));
            }

            [Fact]
            public void Should_contain_a_warning_message_about_unsupported_elements()
            {
                MockLogger.Messages.Should().ContainKey(LogLevel.Warn.ToStringSafe())
                    .WhoseValue.Should().Contain(m => m.Contains("Issues found with nuspec elements"));
            }

            [Fact]
            public void Should_have_a_successful_package_result()
            {
                _packageResult.Success.Should().BeTrue();
            }

            [Fact]
            public void Should_not_have_inconclusive_package_result()
            {
                _packageResult.Inconclusive.Should().BeFalse();
            }

            [Fact]
            public void Should_have_warning_package_result()
            {
                _packageResult.Warning.Should().BeTrue();
            }

            [Fact]
            public void Config_should_match_package_result_name()
            {
                _packageResult.Name.Should().Be(Configuration.PackageNames);
            }

            [Fact]
            public void Should_match_the_upgrade_version_of_one_dot_one_dot_zero()
            {
                _packageResult.Version.Should().Be("1.1.0");
            }

            [Fact]
            [WindowsOnly]
            [Platform(Exclude = "Mono")]
            public void Should_have_executed_chocolateyBeforeModify_script_for_original_package()
            {
                MockLogger.Messages.Should().ContainKey(LogLevel.Info.ToStringSafe())
                    .WhoseValue.Should().Contain(m => m.Contains("unsupportedelements 1.0.0 Before Modification"));
            }

            [Fact]
            [WindowsOnly]
            [Platform(Exclude = "Mono")]
            public void Should_have_executed_chocolateyBeforeModify_before_chocolateyInstall()
            {
                MockLogger.MessagesFor(LogLevel.Info).OrEmpty()
                    .SkipWhile(p => !p.Contains("unsupportedelements 1.0.0 Before Modification"))
                    .Should().Contain(p => p.EndsWith("unsupportedelements 1.1.0 Installed"));
            }

            [Fact]
            public void Should_not_have_executed_chocolateyUninstall_script_for_original_package()
            {
                MockLogger.Messages.Should().ContainKey(LogLevel.Info.ToStringSafe())
                    .WhoseValue.Should().NotContain(m => m.Contains("unsupportedelements 1.0.0 Uninstalled"));
            }

            [Fact]
            public void Should_not_have_executed_chocolateyBeforeModify_script_for_new_package()
            {
                MockLogger.Messages.Should().ContainKey(LogLevel.Info.ToStringSafe())
                    .WhoseValue.Should().NotContain(m => m.Contains("unsupportedelements 1.1.0 Before Modification"));
            }

            [Fact]
            [WindowsOnly]
            [Platform(Exclude = "Mono")]
            public void Should_have_executed_chocolateyInstall_script_for_new_package()
            {
                MockLogger.Messages.Should().ContainKey(LogLevel.Info.ToStringSafe())
                    .WhoseValue.Should().Contain(m => m.Contains("unsupportedelements 1.1.0 Installed"));
            }
        }

        public class When_upgrading_an_existing_package_non_normalized_version : ScenariosBase
        {
            private PackageResult _packageResult;

            protected virtual string NonNormalizedVersion
            {
                get
                {
                    return "2.02.0.0";
                }
            }

            protected virtual string NormalizedVersion
            {
                get
                {
                    return "2.2.0";
                }
            }

            public override void Context()
            {
                base.Context();
                Scenario.AddChangedVersionPackageToSourceLocation(Configuration, "upgradepackage.1.1.0" + NuGetConstants.PackageExtension, NonNormalizedVersion);
                Configuration.PackageNames = Configuration.Input = "upgradepackage";
            }

            public override void Because()
            {
                Results = Service.Upgrade(Configuration);
                _packageResult = Results.FirstOrDefault().Value;
            }

            [Fact]
            public void Should_upgrade_where_install_location_reports()
            {
                DirectoryAssert.Exists(_packageResult.InstallLocation);
            }

            [Fact]
            public void Should_upgrade_a_package_in_the_lib_directory()
            {
                var packageDir = Path.Combine(Scenario.GetTopLevel(), "lib", Configuration.PackageNames);

                DirectoryAssert.Exists(packageDir);
            }

            [Fact]
            public void Should_delete_the_rollback()
            {
                var packageDir = Path.Combine(Scenario.GetTopLevel(), "lib-bkp", Configuration.PackageNames);

                DirectoryAssert.DoesNotExist(packageDir);
            }

            [Fact]
            public void Should_upgrade_the_package()
            {
                var packageFile = Path.Combine(Scenario.GetTopLevel(), "lib", Configuration.PackageNames, Configuration.PackageNames + NuGetConstants.PackageExtension);
                using (var packageReader = new PackageArchiveReader(packageFile))
                {
                    packageReader.NuspecReader.GetVersion().ToStringSafe().Should().Be(NonNormalizedVersion);
                }
            }

            [Fact]
            public void Should_contain_a_warning_message_that_it_upgraded_successfully()
            {
                MockLogger.Messages.Should().ContainKey(LogLevel.Warn.ToStringSafe())
                    .WhoseValue.Should().Contain(m => m.Contains("upgraded 1/1"));
            }

            [Fact]
            public void Should_contain_a_warning_message_with_old_and_new_versions()
            {
                MockLogger.Messages.Should().ContainKey(LogLevel.Warn.ToStringSafe())
                    .WhoseValue.Should().Contain(m => m.Contains("You have upgradepackage v1.0.0 installed. Version {0} is available based on your source".FormatWith(NonNormalizedVersion)));
            }

            [Fact]
            public void Should_have_a_successful_package_result()
            {
                _packageResult.Success.Should().BeTrue();
            }

            [Fact]
            public void Should_not_have_inconclusive_package_result()
            {
                _packageResult.Inconclusive.Should().BeFalse();
            }

            [Fact]
            public void Should_not_have_warning_package_result_other_than_before_modify_failures()
            {
                // For before modify scripts that fail, we add a warning message.
                // So we will ignore any such warnings.
                var messages = _packageResult.Messages.Where(m => m.MessageType == ResultType.Warn && !m.Message.ContainsSafe("chocolateyBeforeModify"));
                messages.Should().BeEmpty();
            }

            [Fact]
            public void Config_should_match_package_result_name()
            {
                _packageResult.Name.Should().Be(Configuration.PackageNames);
            }

            [Fact]
            public void Should_match_the_upgrade_version()
            {
                _packageResult.Version.Should().Be(NormalizedVersion);
            }

            [Fact]
            [WindowsOnly]
            [Platform(Exclude = "Mono")]
            public void Should_have_executed_chocolateyBeforeModify_script_for_original_package()
            {
                MockLogger.Messages.Should().ContainKey(LogLevel.Info.ToStringSafe())
                    .WhoseValue.Should().Contain(m => m.Contains("upgradepackage 1.0.0 Before Modification"));
            }

            [Fact]
            [WindowsOnly]
            [Platform(Exclude = "Mono")]
            public void Should_have_executed_chocolateyBeforeModify_before_chocolateyInstall()
            {
                MockLogger.MessagesFor(LogLevel.Info).OrEmpty()
                    .SkipWhile(p => !p.Contains("upgradepackage 1.0.0 Before Modification"))
                    .Any(p => p.EndsWith("upgradepackage {0} Installed".FormatWith(NormalizedVersion)))
                    .Should().BeTrue();
            }

            [Fact]
            public void Should_not_have_executed_chocolateyUninstall_script_for_original_package()
            {
                MockLogger.Messages.Should().ContainKey(LogLevel.Info.ToStringSafe())
                    .WhoseValue.Should().NotContain(m => m.Contains("upgradepackage 1.0.0 Uninstalled"));
            }

            [Fact]
            public void Should_not_have_executed_chocolateyBeforeModify_script_for_new_package()
            {
                MockLogger.Messages.Should().ContainKey(LogLevel.Info.ToStringSafe())
                    .WhoseValue.Should().NotContain(m => m.Contains("upgradepackage {0} Before Modification".FormatWith(NormalizedVersion)));
            }

            [Fact]
            [WindowsOnly]
            [Platform(Exclude = "Mono")]
            public void Should_have_executed_chocolateyInstall_script_for_new_package()
            {
                MockLogger.Messages.Should().ContainKey(LogLevel.Info.ToStringSafe())
                    .WhoseValue.Should().Contain(m => m.Contains("upgradepackage {0} Installed".FormatWith(NormalizedVersion)));
            }
        }

        public class When_upgrading_an_existing_package_specifying_normalized_version : When_upgrading_an_existing_package_non_normalized_version
        {
            protected override string NormalizedVersion
            {
                get
                {
                    return "2.2.0";
                }
            }

            protected override string NonNormalizedVersion
            {
                get
                {
                    return "2.02.0.0";
                }
            }

            public override void Context()
            {
                base.Context();
                Configuration.Version = NormalizedVersion;
            }
        }

        public class When_upgrading_an_existing_package_specifying_non_normalized_version : When_upgrading_an_existing_package_non_normalized_version
        {
            protected override string NormalizedVersion
            {
                get
                {
                    return "2.2.0";
                }
            }

            protected override string NonNormalizedVersion
            {
                get
                {
                    return "2.02.0.0";
                }
            }

            public override void Context()
            {
                base.Context();
                Configuration.Version = NonNormalizedVersion;
            }
        }

        public class When_upgrading_an_existing_package_with_multiple_leading_zeros : When_upgrading_an_existing_package_non_normalized_version
        {
            protected override string NormalizedVersion
            {
                get
                {
                    return "4.4.5.1";
                }
            }

            protected override string NonNormalizedVersion
            {
                get
                {
                    return "0004.0004.00005.01";
                }
            }
        }

        public class When_upgrading_an_existing_package_with_multiple_leading_zeros_specifying_normalized_version : When_upgrading_an_existing_package_non_normalized_version
        {
            protected override string NormalizedVersion
            {
                get
                {
                    return "4.4.5.1";
                }
            }

            protected override string NonNormalizedVersion
            {
                get
                {
                    return "0004.0004.00005.01";
                }
            }

            public override void Context()
            {
                base.Context();
                Configuration.Version = NormalizedVersion;
            }
        }

        public class When_upgrading_an_existing_package_with_multiple_leading_zeros_specifying_non_normalized_version : When_upgrading_an_existing_package_non_normalized_version
        {
            protected override string NormalizedVersion
            {
                get
                {
                    return "4.4.5.1";
                }
            }

            protected override string NonNormalizedVersion
            {
                get
                {
                    return "0004.0004.00005.01";
                }
            }

            public override void Context()
            {
                base.Context();
                Configuration.Version = NonNormalizedVersion;
            }
        }

        public class When_upgrading_a_package_with_beforeModify_script_with_dependencies_with_beforeModify_scripts_and_hooks : ScenariosBase
        {
            private const string TargetPackageName = "hasdependencywithbeforemodify";
            private const string DependencyName = "isdependencywithbeforemodify";

            public override void Context()
            {
                base.Context();

                Scenario.AddPackagesToSourceLocation(Configuration, "{0}.*".FormatWith(TargetPackageName) + NuGetConstants.PackageExtension);
                Scenario.AddPackagesToSourceLocation(Configuration, "{0}.*".FormatWith(DependencyName) + NuGetConstants.PackageExtension);
                Scenario.AddPackagesToSourceLocation(Configuration, "scriptpackage.hook" + "*" + NuGetConstants.PackageExtension);
                Scenario.InstallPackage(Configuration, DependencyName, "1.0.0");
                Scenario.InstallPackage(Configuration, TargetPackageName, "1.0.0");
                Scenario.InstallPackage(Configuration, "scriptpackage.hook", "1.0.0");

                Configuration.PackageNames = Configuration.Input = TargetPackageName;
            }

            public override void Because()
            {
                Results = Service.Upgrade(Configuration);
            }

            [Fact]
            public void Should_upgrade_the_minimum_version_dependency()
            {
                var packageFile = Path.Combine(Scenario.GetTopLevel(), "lib", DependencyName, "{0}.nupkg".FormatWith(DependencyName));
                using (var packageReader = new PackageArchiveReader(packageFile))
                {
                    packageReader.NuspecReader.GetVersion().ToNormalizedStringChecked().Should().Be("2.0.0");
                }
            }

            [Fact]
            public void Should_contain_a_message_that_everything_upgraded_successfully()
            {
                MockLogger.Messages.Should().ContainKey(LogLevel.Warn.ToStringSafe())
                    .WhoseValue.Should().Contain(m => m.Contains("upgraded 2/2"));
            }

            [Fact]
            [WindowsOnly]
            [Platform(Exclude = "Mono")]
            public void Should_run_beforemodify_hook_script_for_previous_version_of_target()
            {
                MockLogger.Messages.Should().ContainKey(LogLevel.Info.ToStringSafe())
                    .WhoseValue.Should().Contain(m => m.Contains("pre-beforemodify-all.ps1 hook ran for {0} {1}".FormatWith(TargetPackageName, "1.0.0")));
            }

            [Fact]
            [WindowsOnly]
            [Platform(Exclude = "Mono")]
            public void Should_run_already_installed_target_package_beforeModify()
            {
                MockLogger.Messages.Should().ContainKey(LogLevel.Info.ToStringSafe())
                    .WhoseValue.Should().Contain(m => m.Contains("Ran BeforeModify: {0} {1}".FormatWith(TargetPackageName, "1.0.0")));
            }

            [Fact]
            [WindowsOnly]
            [Platform(Exclude = "Mono")]
            public void Should_not_run_beforemodify_hook_script_for_upgrade_version_of_target()
            {
                MockLogger.Messages.Should().ContainKey(LogLevel.Info.ToStringSafe())
                    .WhoseValue.Should().NotContain(m => m.Contains("pre-beforemodify-all.ps1 hook ran for {0} {1}".FormatWith(TargetPackageName, "2.0.0")));
            }

            [Fact]
            [WindowsOnly]
            [Platform(Exclude = "Mono")]
            public void Should_not_run_target_package_beforeModify_for_upgraded_version()
            {
                MockLogger.Messages.Should().ContainKey(LogLevel.Info.ToStringSafe())
                    .WhoseValue.Should().NotContain(m => m.Contains("Ran BeforeModify: {0} {1}".FormatWith(TargetPackageName, "2.0.0")));
            }

            [Fact]
            [WindowsOnly]
            [Platform(Exclude = "Mono")]
            public void Should_run_pre_all_hook_script_for_upgraded_version_of_target()
            {
                MockLogger.Messages.Should().ContainKey(LogLevel.Info.ToStringSafe())
                    .WhoseValue.Should().Contain(m => m.Contains("pre-install-all.ps1 hook ran for {0} {1}".FormatWith(TargetPackageName, "2.0.0")));
            }

            [Fact]
            [WindowsOnly]
            [Platform(Exclude = "Mono")]
            public void Should_run_post_all_hook_script_for_upgraded_version_of_target()
            {
                MockLogger.Messages.Should().ContainKey(LogLevel.Info.ToStringSafe())
                    .WhoseValue.Should().Contain(m => m.Contains("post-install-all.ps1 hook ran for {0} {1}".FormatWith(TargetPackageName, "2.0.0")));
            }

            [Fact]
            [WindowsOnly]
            [Platform(Exclude = "Mono")]
            public void Should_run_beforemodify_hook_script_for_previous_version_of_dependency()
            {
                MockLogger.Messages.Should().ContainKey(LogLevel.Info.ToStringSafe())
                    .WhoseValue.Should().Contain(m => m.Contains("pre-beforemodify-all.ps1 hook ran for {0} {1}".FormatWith(DependencyName, "1.0.0")));
            }

            [Fact]
            [WindowsOnly]
            [Platform(Exclude = "Mono")]
            public void Should_run_already_installed_dependency_package_beforeModify()
            {
                MockLogger.Messages.Should().ContainKey(LogLevel.Info.ToStringSafe())
                    .WhoseValue.Should().Contain(m => m.Contains("Ran BeforeModify: {0} {1}".FormatWith(DependencyName, "1.0.0")));
            }

            [Fact]
            [WindowsOnly]
            [Platform(Exclude = "Mono")]
            public void Should_not_run_beforemodify_hook_script_for_upgrade_version_of_dependency()
            {
                MockLogger.Messages.Should().ContainKey(LogLevel.Info.ToStringSafe())
                    .WhoseValue.Should().NotContain(m => m.Contains("pre-beforemodify-all.ps1 hook ran for {0} {1}".FormatWith(DependencyName, "2.0.0")));
            }

            [Fact]
            [WindowsOnly]
            [Platform(Exclude = "Mono")]
            public void Should_not_run_dependency_package_beforeModify_for_upgraded_version()
            {
                MockLogger.Messages.Should().ContainKey(LogLevel.Info.ToStringSafe())
                    .WhoseValue.Should().NotContain(m => m.Contains("Ran BeforeModify: {0} {1}".FormatWith(DependencyName, "2.0.0")));
            }

            [Fact]
            [WindowsOnly]
            [Platform(Exclude = "Mono")]
            public void Should_run_pre_all_hook_script_for_upgraded_version_of_dependency()
            {
                MockLogger.Messages.Should().ContainKey(LogLevel.Info.ToStringSafe())
                    .WhoseValue.Should().Contain(m => m.Contains("pre-install-all.ps1 hook ran for {0} {1}".FormatWith(DependencyName, "2.0.0")));
            }

            [Fact]
            [WindowsOnly]
            [Platform(Exclude = "Mono")]
            public void Should_run_post_all_hook_script_for_upgraded_version_of_dependency()
            {
                MockLogger.Messages.Should().ContainKey(LogLevel.Info.ToStringSafe())
                    .WhoseValue.Should().Contain(m => m.Contains("post-install-all.ps1 hook ran for {0} {1}".FormatWith(DependencyName, "2.0.0")));
            }

            [Fact]
            public void Should_have_a_successful_package_result()
            {
                Results.Should().AllSatisfy(r => r.Value.Success.Should().BeTrue());
            }

            [Fact]
            public void Should_not_have_inconclusive_package_result()
            {
                Results.Should().AllSatisfy(r => r.Value.Inconclusive.Should().BeFalse());
            }

            [Fact]
            public void Should_not_have_warning_package_result()
            {
                Results.Should().AllSatisfy(r => r.Value.Warning.Should().BeFalse());
            }
        }

        [WindowsOnly]
        public class When_upgrading_a_package_when_there_is_an_exception_thrown_from_server_when_downloading_nupkg_file : ScenariosBase
        {
            private WireMockServer _wireMockServer;

            private PackageResult _packageResult;

            public override void Context()
            {
                base.Context();

                // Start WireMockServer using a random port
                _wireMockServer = WireMockServer.Start();

                // Force outgoing Chocolatey CLI HTTP requests to go to WireMock.NET Server
                Configuration.Sources = $"{_wireMockServer.Url}/api/v2/";

                // Set configuration to prevent re-use of cached HTTP Requests
                Configuration.CacheExpirationInMinutes = -1;

                // The WireMock.Net Server is setup to reply to requests made when _NOT_
                // using repository optimizations, so let's make sure that we are using
                // that configuration explicitly.  It was found that when running all
                // the integration tests together, this value could be set to true
                // elsewhere, which then causes tests here to fail. This is far from ideal,
                // and the Configuration should have been reset when starting this scenario
                // but for now, let's explicitly set to false, as this is what we know
                // the WireMock.Net server will respond with.
                Configuration.Features.UsePackageRepositoryOptimizations = false;

                _wireMockServer.Given(
                    Request.Create().WithPath("/api/v2/").UsingGet()
                )
                .RespondWith(
                    Response.Create()
                    .WithStatusCode(200)
                        .WithHeader("Content-Type", "application/xml;charset=utf-8")
                        .WithHeader("DataServiceVersion", "1.0;")
                        .WithBody(@"<?xml version=""1.0"" encoding=""utf-8"" standalone=""yes""?>
<service xml:base=""{0}/api/v2/"" xmlns:atom=""http://www.w3.org/2005/Atom"" xmlns:app=""http://www.w3.org/2007/app"" xmlns=""http://www.w3.org/2007/app"">
<workspace>
<atom:title>Default</atom:title>
<collection href=""Packages"">
<atom:title>Packages</atom:title>
</collection>
</workspace>
</service>".FormatWith(_wireMockServer.Url))
                );

                _wireMockServer.Given(
                    Request.Create().WithPath("/api/v2/$metadata").UsingGet()
                )
                .RespondWith(
                    Response.Create()
                    .WithStatusCode(200)
                    .WithHeader("Content-Type", "application/xml;charset=utf-8")
                    .WithHeader("DataServiceVersion", "2.0;")
                    .WithBody(@"<?xml version=""1.0"" encoding=""utf-8"" standalone=""yes""?>
<edmx:Edmx Version=""1.0"" xmlns:edmx=""http://schemas.microsoft.com/ado/2007/06/edmx"">
  <edmx:DataServices xmlns:m=""http://schemas.microsoft.com/ado/2007/08/dataservices/metadata"" m:DataServiceVersion=""2.0"">
    <Schema Namespace=""CCR.Website"" xmlns:d=""http://schemas.microsoft.com/ado/2007/08/dataservices"" xmlns:m=""http://schemas.microsoft.com/ado/2007/08/dataservices/metadata"" xmlns=""http://schemas.microsoft.com/ado/2006/04/edm"">
      <EntityType Name=""V2FeedPackage"" m:HasStream=""true"">
        <Key>
          <PropertyRef Name=""Id"" />
          <PropertyRef Name=""Version"" />
        </Key>
        <Property Name=""Id"" Type=""Edm.String"" Nullable=""false"" m:FC_TargetPath=""SyndicationTitle"" m:FC_ContentKind=""text"" m:FC_KeepInContent=""false"" />
        <Property Name=""Version"" Type=""Edm.String"" Nullable=""false"" />
        <Property Name=""Title"" Type=""Edm.String"" Nullable=""true"" />
        <Property Name=""Summary"" Type=""Edm.String"" Nullable=""true"" m:FC_TargetPath=""SyndicationSummary"" m:FC_ContentKind=""text"" m:FC_KeepInContent=""false"" />
        <Property Name=""Description"" Type=""Edm.String"" Nullable=""true"" />
        <Property Name=""Tags"" Type=""Edm.String"" Nullable=""true"" />
        <Property Name=""Authors"" Type=""Edm.String"" Nullable=""true"" m:FC_TargetPath=""SyndicationAuthorName"" m:FC_ContentKind=""text"" m:FC_KeepInContent=""false"" />
        <Property Name=""Copyright"" Type=""Edm.String"" Nullable=""true"" />
        <Property Name=""Created"" Type=""Edm.DateTime"" Nullable=""false"" />
        <Property Name=""Dependencies"" Type=""Edm.String"" Nullable=""true"" />
        <Property Name=""DownloadCount"" Type=""Edm.Int32"" Nullable=""false"" />
        <Property Name=""VersionDownloadCount"" Type=""Edm.Int32"" Nullable=""false"" />
        <Property Name=""GalleryDetailsUrl"" Type=""Edm.String"" Nullable=""true"" />
        <Property Name=""ReportAbuseUrl"" Type=""Edm.String"" Nullable=""true"" />
        <Property Name=""IconUrl"" Type=""Edm.String"" Nullable=""true"" />
        <Property Name=""IsLatestVersion"" Type=""Edm.Boolean"" Nullable=""false"" />
        <Property Name=""IsAbsoluteLatestVersion"" Type=""Edm.Boolean"" Nullable=""false"" />
        <Property Name=""IsPrerelease"" Type=""Edm.Boolean"" Nullable=""false"" />
        <Property Name=""Language"" Type=""Edm.String"" Nullable=""true"" />
        <Property Name=""LastUpdated"" Type=""Edm.DateTime"" Nullable=""false"" m:FC_TargetPath=""SyndicationUpdated"" m:FC_ContentKind=""text"" m:FC_KeepInContent=""false"" />
        <Property Name=""Published"" Type=""Edm.DateTime"" Nullable=""false"" />
        <Property Name=""LicenseUrl"" Type=""Edm.String"" Nullable=""true"" />
        <Property Name=""RequireLicenseAcceptance"" Type=""Edm.Boolean"" Nullable=""false"" />
        <Property Name=""PackageHash"" Type=""Edm.String"" Nullable=""true"" />
        <Property Name=""PackageHashAlgorithm"" Type=""Edm.String"" Nullable=""true"" />
        <Property Name=""PackageSize"" Type=""Edm.Int64"" Nullable=""false"" />
        <Property Name=""ProjectUrl"" Type=""Edm.String"" Nullable=""true"" />
        <Property Name=""ReleaseNotes"" Type=""Edm.String"" Nullable=""true"" />
        <Property Name=""ProjectSourceUrl"" Type=""Edm.String"" Nullable=""true"" />
        <Property Name=""PackageSourceUrl"" Type=""Edm.String"" Nullable=""true"" />
        <Property Name=""DocsUrl"" Type=""Edm.String"" Nullable=""true"" />
        <Property Name=""MailingListUrl"" Type=""Edm.String"" Nullable=""true"" />
        <Property Name=""BugTrackerUrl"" Type=""Edm.String"" Nullable=""true"" />
        <Property Name=""IsApproved"" Type=""Edm.Boolean"" Nullable=""false"" />
        <Property Name=""PackageStatus"" Type=""Edm.String"" Nullable=""true"" />
        <Property Name=""PackageSubmittedStatus"" Type=""Edm.String"" Nullable=""true"" />
        <Property Name=""PackageTestResultUrl"" Type=""Edm.String"" Nullable=""true"" />
        <Property Name=""PackageTestResultStatus"" Type=""Edm.String"" Nullable=""true"" />
        <Property Name=""PackageTestResultStatusDate"" Type=""Edm.DateTime"" Nullable=""true"" />
        <Property Name=""PackageValidationResultStatus"" Type=""Edm.String"" Nullable=""true"" />
        <Property Name=""PackageValidationResultDate"" Type=""Edm.DateTime"" Nullable=""true"" />
        <Property Name=""PackageCleanupResultDate"" Type=""Edm.DateTime"" Nullable=""true"" />
        <Property Name=""PackageReviewedDate"" Type=""Edm.DateTime"" Nullable=""true"" />
        <Property Name=""PackageApprovedDate"" Type=""Edm.DateTime"" Nullable=""true"" />
        <Property Name=""PackageReviewer"" Type=""Edm.String"" Nullable=""true"" />
        <Property Name=""IsDownloadCacheAvailable"" Type=""Edm.Boolean"" Nullable=""false"" />
        <Property Name=""DownloadCacheStatus"" Type=""Edm.String"" Nullable=""true"" />
        <Property Name=""DownloadCacheDate"" Type=""Edm.DateTime"" Nullable=""true"" />
        <Property Name=""DownloadCache"" Type=""Edm.String"" Nullable=""true"" />
        <Property Name=""PackageScanStatus"" Type=""Edm.String"" Nullable=""true"" />
        <Property Name=""PackageScanResultDate"" Type=""Edm.DateTime"" Nullable=""true"" />
        <Property Name=""PackageScanFlagResult"" Type=""Edm.String"" Nullable=""true"" />
      </EntityType>
      <EntityContainer Name=""FeedContext_x0060_1"" m:IsDefaultEntityContainer=""true"">
        <EntitySet Name=""Packages"" EntityType=""CCR.Website.V2FeedPackage"" />
        <FunctionImport Name=""Packages"" EntitySet=""Packages"" ReturnType=""Collection(CCR.Website.V2FeedPackage)"" m:HttpMethod=""GET"" />
        <FunctionImport Name=""Search"" EntitySet=""Packages"" ReturnType=""Collection(CCR.Website.V2FeedPackage)"" m:HttpMethod=""GET"">
          <Parameter Name=""searchTerm"" Type=""Edm.String"" Mode=""In"" />
          <Parameter Name=""targetFramework"" Type=""Edm.String"" Mode=""In"" />
          <Parameter Name=""includePrerelease"" Type=""Edm.Boolean"" Mode=""In"" />
        </FunctionImport>
        <FunctionImport Name=""FindPackagesById"" EntitySet=""Packages"" ReturnType=""Collection(CCR.Website.V2FeedPackage)"" m:HttpMethod=""GET"">
          <Parameter Name=""id"" Type=""Edm.String"" Mode=""In"" />
        </FunctionImport>
        <FunctionImport Name=""GetUpdates"" EntitySet=""Packages"" ReturnType=""Collection(CCR.Website.V2FeedPackage)"" m:HttpMethod=""GET"">
          <Parameter Name=""packageIds"" Type=""Edm.String"" Mode=""In"" />
          <Parameter Name=""versions"" Type=""Edm.String"" Mode=""In"" />
          <Parameter Name=""includePrerelease"" Type=""Edm.Boolean"" Mode=""In"" />
          <Parameter Name=""includeAllVersions"" Type=""Edm.Boolean"" Mode=""In"" />
          <Parameter Name=""targetFrameworks"" Type=""Edm.String"" Mode=""In"" />
        </FunctionImport>
      </EntityContainer>
    </Schema>
  </edmx:DataServices>
</edmx:Edmx>")
                );

                _wireMockServer.Given(
                    Request.Create()
                    .WithPath("/api/v2/FindPackagesById()")
                    .UsingGet()
                )
                .RespondWith(
                    Response.Create()
                    .WithStatusCode(200)
                    .WithHeader("Content-Type", "application/atom+xml;charset=utf-8")
                    .WithHeader("DataServiceVersion", "2.0;")
                    .WithBody(@"<?xml version=""1.0"" encoding=""utf-8"" standalone=""yes""?>
<feed xml:base=""{0}/api/v2/"" xmlns:d=""http://schemas.microsoft.com/ado/2007/08/dataservices"" xmlns:m=""http://schemas.microsoft.com/ado/2007/08/dataservices/metadata"" xmlns=""http://www.w3.org/2005/Atom"">
  <title type=""text"">Packages</title>
  <id>{0}/api/v2/Packages</id>
  <updated>2024-08-13T21:56:43Z</updated>
  <link rel=""self"" title=""Packages"" href=""Packages"" />
  <entry>
    <id>{0}/api/v2/Packages(Id='upgradepackage',Version='2.0.0')</id>
    <title type=""text"">upgradepackage</title>
    <summary type=""text"">A package used to test upgrading of packages.</summary>
    <updated>2024-08-08T05:11:50Z</updated>
    <author>
      <name>Chocolatey Software, Inc.</name>
    </author>
    <link rel=""edit-media"" title=""V2FeedPackage"" href=""Packages(Id='upgradepackage',Version='2.0.0')/$value"" />
    <link rel=""edit"" title=""V2FeedPackage"" href=""Packages(Id='upgradepackage',Version='2.0.0')"" />
    <category term=""CCR.Website.V2FeedPackage"" scheme=""http://schemas.microsoft.com/ado/2007/08/dataservices/scheme"" />
    <content type=""application/zip"" src=""{0}/api/v2/package/upgradepackage/2.0.0"" />
    <m:properties xmlns:m=""http://schemas.microsoft.com/ado/2007/08/dataservices/metadata"" xmlns:d=""http://schemas.microsoft.com/ado/2007/08/dataservices"">
      <d:Version>2.0.0</d:Version>
      <d:Title>Upgrade Package</d:Title>
      <d:Description>My Description!</d:Description>
      <d:Tags>a b c d</d:Tags>
      <d:Copyright>Chocolatey Software, Inc.</d:Copyright>
      <d:Created m:type=""Edm.DateTime"">2024-08-07T00:06:31.233</d:Created>
      <d:Dependencies></d:Dependencies>
      <d:DownloadCount m:type=""Edm.Int32"">289183</d:DownloadCount>
      <d:VersionDownloadCount m:type=""Edm.Int32"">63</d:VersionDownloadCount>
      <d:GalleryDetailsUrl>{0}/packages/upgradepackage/2.0.0</d:GalleryDetailsUrl>
      <d:ReportAbuseUrl>{0}/package/ReportAbuse/upgradepackage/2.0.0</d:ReportAbuseUrl>
      <d:IconUrl>https://chocolatey.org/assets/images/nupkg/chocolateyicon.png</d:IconUrl>
      <d:IsLatestVersion m:type=""Edm.Boolean"">true</d:IsLatestVersion>
      <d:IsAbsoluteLatestVersion m:type=""Edm.Boolean"">false</d:IsAbsoluteLatestVersion>
      <d:IsPrerelease m:type=""Edm.Boolean"">false</d:IsPrerelease>
      <d:Language></d:Language>
      <d:Published m:type=""Edm.DateTime"">2024-08-07T00:06:31.233</d:Published>
      <d:LicenseUrl>https://raw.githubusercontent.com/chocolatey/choco/master/LICENSE</d:LicenseUrl>
      <d:RequireLicenseAcceptance m:type=""Edm.Boolean"">false</d:RequireLicenseAcceptance>
      <d:PackageHash>GUXyvEC3y5y5S371LWHRbkEQ+fBxHAcm7d+/fweK+FYx1N2xMSlph+NGLyC3MEvecWY+EXNgRF7L7Km/u0oS8g==</d:PackageHash>
      <d:PackageHashAlgorithm>SHA512</d:PackageHashAlgorithm>
      <d:PackageSize m:type=""Edm.Int64"">5358</d:PackageSize>
      <d:ProjectUrl>https://github.com/chocolatey/choco</d:ProjectUrl>
      <d:ReleaseNotes>See all - https://docs.chocolatey.org/en-us/choco/release-notes</d:ReleaseNotes>
      <d:ProjectSourceUrl></d:ProjectSourceUrl>
      <d:PackageSourceUrl>https://github.com/chocolatey/choco/tree/develop/nuspec/chocolatey/chocolatey</d:PackageSourceUrl>
      <d:DocsUrl>https://docs.chocolatey.org/en-us/</d:DocsUrl>
      <d:MailingListUrl>https://groups.google.com/forum/#!forum/chocolatey</d:MailingListUrl>
      <d:BugTrackerUrl>https://github.com/chocolatey/choco/issues</d:BugTrackerUrl>
      <d:IsApproved m:type=""Edm.Boolean"">true</d:IsApproved>
      <d:PackageStatus>Approved</d:PackageStatus>
      <d:PackageSubmittedStatus>Ready</d:PackageSubmittedStatus>
      <d:PackageTestResultUrl></d:PackageTestResultUrl>
      <d:PackageTestResultStatus>Exempted</d:PackageTestResultStatus>
      <d:PackageTestResultStatusDate m:type=""Edm.DateTime"" m:null=""true""></d:PackageTestResultStatusDate>
      <d:PackageValidationResultStatus>Passing</d:PackageValidationResultStatus>
      <d:PackageValidationResultDate m:type=""Edm.DateTime"">2024-08-07T02:36:24.62</d:PackageValidationResultDate>
      <d:PackageCleanupResultDate m:type=""Edm.DateTime"" m:null=""true""></d:PackageCleanupResultDate>
      <d:PackageReviewedDate m:type=""Edm.DateTime"">2024-08-07T03:58:15.683</d:PackageReviewedDate>
      <d:PackageApprovedDate m:type=""Edm.DateTime"">2024-08-07T03:58:15.683</d:PackageApprovedDate>
      <d:PackageReviewer></d:PackageReviewer>
      <d:IsDownloadCacheAvailable m:type=""Edm.Boolean"">false</d:IsDownloadCacheAvailable>
      <d:DownloadCacheStatus>Checked</d:DownloadCacheStatus>
      <d:DownloadCacheDate m:type=""Edm.DateTime"">2024-08-07T04:59:31.147</d:DownloadCacheDate>
      <d:DownloadCache></d:DownloadCache>
      <d:PackageScanStatus>NotFlagged</d:PackageScanStatus>
      <d:PackageScanResultDate m:type=""Edm.DateTime"">2024-08-07T03:58:15.683</d:PackageScanResultDate>
      <d:PackageScanFlagResult>None</d:PackageScanFlagResult>
    </m:properties>
  </entry>
</feed>".FormatWith(_wireMockServer.Url))
                );

                _wireMockServer.Given(
                    Request.Create()
                    .WithPath("/api/v2/Packages(Id='upgradepackage',Version='2.0.0')")
                    .UsingGet()
                )
                .RespondWith(
                    Response.Create()
                    .WithStatusCode(200)
                    .WithHeader("Content-Type", "application/xml;charset=utf-8")
                    .WithHeader("DataServiceVersion", "2.0;")
                    .WithBody(@"<?xml version=""1.0"" encoding=""utf-8"" standalone=""yes""?>
<entry>
  <id>{0}}/api/v2/Packages(Id='upgradepackage',Version='2.0.0')</id>
  <title type=""text"">upgradepackage</title>
  <summary type=""text"">A package used to test upgrading of packages.</summary>
  <updated>2024-08-08T05:11:50Z</updated>
  <author>
    <name>Chocolatey Software, Inc.</name>
  </author>
  <link rel=""edit-media"" title=""V2FeedPackage"" href=""Packages(Id='upgradepackage',Version='2.0.0')/$value"" />
  <link rel=""edit"" title=""V2FeedPackage"" href=""Packages(Id='upgradepackage',Version='2.0.0')"" />
  <category term=""CCR.Website.V2FeedPackage"" scheme=""http://schemas.microsoft.com/ado/2007/08/dataservices/scheme"" />
  <content type=""application/zip"" src=""{0}/api/v2/package/upgradepackage/2.0.0"" />
  <m:properties xmlns:m=""http://schemas.microsoft.com/ado/2007/08/dataservices/metadata"" xmlns:d=""http://schemas.microsoft.com/ado/2007/08/dataservices"">
    <d:Version>2.0.0</d:Version>
    <d:Title>Upgrade Package</d:Title>
    <d:Description>My Description!</d:Description>
    <d:Tags>a b c d</d:Tags>
    <d:Copyright>Chocolatey Software, Inc.</d:Copyright>
    <d:Created m:type=""Edm.DateTime"">2024-08-07T00:06:31.233</d:Created>
    <d:Dependencies></d:Dependencies>
    <d:DownloadCount m:type=""Edm.Int32"">289183</d:DownloadCount>
    <d:VersionDownloadCount m:type=""Edm.Int32"">63</d:VersionDownloadCount>
    <d:GalleryDetailsUrl>{0}/packages/upgradepackage/2.0.0</d:GalleryDetailsUrl>
    <d:ReportAbuseUrl>{0}/package/ReportAbuse/upgradepackage/2.0.0</d:ReportAbuseUrl>
    <d:IconUrl>https://chocolatey.org/assets/images/nupkg/chocolateyicon.png</d:IconUrl>
    <d:IsLatestVersion m:type=""Edm.Boolean"">true</d:IsLatestVersion>
    <d:IsAbsoluteLatestVersion m:type=""Edm.Boolean"">false</d:IsAbsoluteLatestVersion>
    <d:IsPrerelease m:type=""Edm.Boolean"">false</d:IsPrerelease>
    <d:Language></d:Language>
    <d:Published m:type=""Edm.DateTime"">2024-08-07T00:06:31.233</d:Published>
    <d:LicenseUrl>https://raw.githubusercontent.com/chocolatey/choco/master/LICENSE</d:LicenseUrl>
    <d:RequireLicenseAcceptance m:type=""Edm.Boolean"">false</d:RequireLicenseAcceptance>
    <d:PackageHash>GUXyvEC3y5y5S371LWHRbkEQ+fBxHAcm7d+/fweK+FYx1N2xMSlph+NGLyC3MEvecWY+EXNgRF7L7Km/u0oS8g==</d:PackageHash>
    <d:PackageHashAlgorithm>SHA512</d:PackageHashAlgorithm>
    <d:PackageSize m:type=""Edm.Int64"">5358</d:PackageSize>
    <d:ProjectUrl>https://github.com/chocolatey/choco</d:ProjectUrl>
    <d:ReleaseNotes>See all - https://docs.chocolatey.org/en-us/choco/release-notes</d:ReleaseNotes>
    <d:ProjectSourceUrl></d:ProjectSourceUrl>
    <d:PackageSourceUrl>https://github.com/chocolatey/choco/tree/develop/nuspec/chocolatey/chocolatey</d:PackageSourceUrl>
    <d:DocsUrl>https://docs.chocolatey.org/en-us/</d:DocsUrl>
    <d:MailingListUrl>https://groups.google.com/forum/#!forum/chocolatey</d:MailingListUrl>
    <d:BugTrackerUrl>https://github.com/chocolatey/choco/issues</d:BugTrackerUrl>
    <d:IsApproved m:type=""Edm.Boolean"">true</d:IsApproved>
    <d:PackageStatus>Approved</d:PackageStatus>
    <d:PackageSubmittedStatus>Ready</d:PackageSubmittedStatus>
    <d:PackageTestResultUrl></d:PackageTestResultUrl>
    <d:PackageTestResultStatus>Exempted</d:PackageTestResultStatus>
    <d:PackageTestResultStatusDate m:type=""Edm.DateTime"" m:null=""true""></d:PackageTestResultStatusDate>
    <d:PackageValidationResultStatus>Passing</d:PackageValidationResultStatus>
    <d:PackageValidationResultDate m:type=""Edm.DateTime"">2024-08-07T02:36:24.62</d:PackageValidationResultDate>
    <d:PackageCleanupResultDate m:type=""Edm.DateTime"" m:null=""true""></d:PackageCleanupResultDate>
    <d:PackageReviewedDate m:type=""Edm.DateTime"">2024-08-07T03:58:15.683</d:PackageReviewedDate>
    <d:PackageApprovedDate m:type=""Edm.DateTime"">2024-08-07T03:58:15.683</d:PackageApprovedDate>
    <d:PackageReviewer></d:PackageReviewer>
    <d:IsDownloadCacheAvailable m:type=""Edm.Boolean"">false</d:IsDownloadCacheAvailable>
    <d:DownloadCacheStatus>Checked</d:DownloadCacheStatus>
    <d:DownloadCacheDate m:type=""Edm.DateTime"">2024-08-07T04:59:31.147</d:DownloadCacheDate>
    <d:DownloadCache></d:DownloadCache>
    <d:PackageScanStatus>NotFlagged</d:PackageScanStatus>
    <d:PackageScanResultDate m:type=""Edm.DateTime"">2024-08-07T03:58:15.683</d:PackageScanResultDate>
    <d:PackageScanFlagResult>None</d:PackageScanFlagResult>
  </m:properties>
</entry>".FormatWith(_wireMockServer.Url))
                );

                _wireMockServer.Given(
                    Request.Create()
                    .WithPath("/api/v2/package/upgradepackage/2.0.0")
                    .UsingGet()
                )
                .RespondWith(
                    Response.Create()
                    .WithStatusCode(503)
                );
            }

            public override void AfterObservations()
            {
                base.AfterObservations();
                _wireMockServer.Stop();
            }

            public override void Because()
            {
                Results = Service.Upgrade(Configuration);
                _packageResult = Results.FirstOrDefault().Value;
            }

            [Fact]
            public void Should_not_remove_package_from_the_lib_directory()
            {
                var packageDir = Path.Combine(Scenario.GetTopLevel(), "lib", Configuration.PackageNames);

                DirectoryAssert.Exists(packageDir);
            }

            [Fact]
            public void Should_not_upgrade_the_package()
            {
                var packageFile = Path.Combine(Scenario.GetTopLevel(), "lib", Configuration.PackageNames, Configuration.PackageNames + NuGetConstants.PackageExtension);
                using (var packageReader = new PackageArchiveReader(packageFile))
                {
                    packageReader.NuspecReader.GetVersion().ToNormalizedStringChecked().Should().Be("1.0.0");
                }
            }

            [Fact]
            public void Should_not_have_the_erroring_upgraded_package_in_the_lib_bad_directory()
            {
                // This is due to the fact that no nupkg was actually downloaded from the server

                var packageDir = Path.Combine(Scenario.GetTopLevel(), "lib-bad", Configuration.PackageNames);

                DirectoryAssert.DoesNotExist(packageDir);
            }

            [Fact]
            public void Should_delete_the_rollback()
            {
                var packageDir = Path.Combine(Scenario.GetTopLevel(), "lib-bkp", Configuration.PackageNames);

                DirectoryAssert.DoesNotExist(packageDir);
            }

            [Fact]
            public void Should_contain_a_warning_message_that_it_was_unable_to_upgrade_a_package()
            {
                MockLogger.Messages.Should().ContainKey(LogLevel.Warn.ToStringSafe())
                    .WhoseValue.Should().Contain(m => m.Contains("0/1"));
            }

            [Fact]
            public void Should_not_have_a_successful_package_result()
            {
                _packageResult.Success.Should().BeFalse();
            }

            [Fact]
            public void Should_not_have_inconclusive_package_result()
            {
                _packageResult.Inconclusive.Should().BeFalse();
            }

            [Fact]
            public void Should_not_have_warning_package_result()
            {
                _packageResult.Warning.Should().BeFalse();
            }

            [Fact]
            public void Should_have_an_error_package_result()
            {
                _packageResult.Messages.Should().Contain(m => m.MessageType == ResultType.Error);
            }

            [Fact]
            public void Should_have_expected_error_in_package_result()
            {
                Results.Should().AllSatisfy(r =>
                    r.Value.Messages.Should().Contain(m =>
                        m.MessageType == ResultType.Error &&
                        m.Message.Contains(@"upgradepackage not upgraded. An error occurred during installation:
 Error downloading 'upgradepackage.2.0.0' from '{0}/api/v2/package/upgradepackage/2.0.0'.".FormatWith(_wireMockServer.Url))));
            }

            [Fact]
            public void Should_have_requested_download_of_package()
            {
                _wireMockServer.Should().HaveReceivedACall().AtUrl("{0}/api/v2/package/upgradepackage/2.0.0".FormatWith(_wireMockServer.Url));
            }
        }
    }
}
<|MERGE_RESOLUTION|>--- conflicted
+++ resolved
@@ -1811,13 +1811,8 @@
             }
         }
 
-<<<<<<< HEAD
-        [Ignore("This test is known to be flaky in some environments, see comments on the develop branch for the same test.")]
-        [NotWorking("This test is known to be flaky in some environments, see comments on the develop branch for the same test.")]
-=======
         [Ignore("This test is known to be flaky in some environments, see comments within the test itself.")]
         [NotWorking("This test is known to be flaky in some environments, see comments within the test itself.")]
->>>>>>> 13bda495
         [WindowsOnly]
         [Platform(Exclude = "Mono")]
         public class When_upgrading_a_package_with_a_read_and_delete_share_locked_file : ScenariosBase
@@ -5377,4 +5372,4 @@
             }
         }
     }
-}
+}
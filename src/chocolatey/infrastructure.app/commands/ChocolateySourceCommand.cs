﻿// Copyright © 2011 - Present RealDimensions Software, LLC
// 
// Licensed under the Apache License, Version 2.0 (the "License");
// you may not use this file except in compliance with the License.
// 
// You may obtain a copy of the License at
// 
// 	http://www.apache.org/licenses/LICENSE-2.0
// 
// Unless required by applicable law or agreed to in writing, software
// distributed under the License is distributed on an "AS IS" BASIS,
// WITHOUT WARRANTIES OR CONDITIONS OF ANY KIND, either express or implied.
// See the License for the specific language governing permissions and
// limitations under the License.

namespace chocolatey.infrastructure.app.commands
{
    using System;
    using System.Collections.Generic;
    using System.Linq;
    using attributes;
    using commandline;
    using configuration;
    using domain;
    using infrastructure.commands;
    using logging;
    using services;

    [CommandFor(CommandNameType.sources)]
    [CommandFor(CommandNameType.source)]
    public sealed class ChocolateySourceCommand : IListCommand<ChocolateySource>
    {
        private readonly IChocolateyConfigSettingsService _configSettingsService;

        public ChocolateySourceCommand(IChocolateyConfigSettingsService configSettingsService)
        {
            _configSettingsService = configSettingsService;
        }

        public void configure_argument_parser(OptionSet optionSet, ChocolateyConfiguration configuration)
        {
            configuration.Sources = string.Empty;

            optionSet
                .Add("n=|name=",
                     "Name - the name of the source. Required with some actions. Defaults to empty.",
                     option => configuration.SourceCommand.Name = option.remove_surrounding_quotes())
                .Add("s=|source=",
                     "Source - The source. Defaults to empty.",
                     option => configuration.Sources = option.remove_surrounding_quotes())
                .Add("u=|user=",
                     "User - used with authenticated feeds. Defaults to empty.",
                     option => configuration.SourceCommand.Username = option.remove_surrounding_quotes())
                .Add("p=|password=",
                     "Password - the user's password to the source. Encrypted in chocolatey.config file.",
                     option => configuration.SourceCommand.Password = option.remove_surrounding_quotes())
                ;
        }

        public void handle_additional_argument_parsing(IList<string> unparsedArguments, ChocolateyConfiguration configuration)
        {
            configuration.Input = string.Join(" ", unparsedArguments);

            if (unparsedArguments.Count > 1)
            {
                throw new ApplicationException("A single sources command must be listed. Please see the help menu for those commands");
            }

            var command = SourceCommandType.unknown;
            string unparsedCommand = unparsedArguments.DefaultIfEmpty(string.Empty).FirstOrDefault();
            Enum.TryParse(unparsedCommand, true, out command);
            if (command == SourceCommandType.unknown)
            {
                if (!string.IsNullOrWhiteSpace(unparsedCommand)) this.Log().Warn("Unknown command {0}. Setting to list.".format_with(unparsedCommand));
                command = SourceCommandType.list;
            }

            configuration.SourceCommand.Command = command;
        }

        public void handle_validation(ChocolateyConfiguration configuration)
        {
            if (configuration.SourceCommand.Command != SourceCommandType.list && string.IsNullOrWhiteSpace(configuration.SourceCommand.Name))
            {
                throw new ApplicationException("When specifying the subcommand '{0}', you must also specify --name.".format_with(configuration.SourceCommand.Command.to_string()));
            }
        }

        public void help_message(ChocolateyConfiguration configuration)
        {
            this.Log().Info(ChocolateyLoggers.Important, "Source Command");
            this.Log().Info(@"
Chocolatey will allow you to interact with sources.
");

            "chocolatey".Log().Info(ChocolateyLoggers.Important, "Usage");
            "chocolatey".Log().Info(@"
    choco source [list]|add|remove|disable|enable [<options/switches>]
    choco sources [list]|add|remove|disable|enable [<options/switches>]
");

            "chocolatey".Log().Info(ChocolateyLoggers.Important, "Examples");
            "chocolatey".Log().Info(@"
    choco source
    choco source list
    choco source add -n=bob -s""https://somewhere/out/there/api/v2/""
    choco source add -n=bob -s""https://somewhere/out/there/api/v2/"" -u=bob -p=12345
    choco source disable -n=bob
    choco source enable -n=bob
    choco source remove -n=bob
");

            "chocolatey".Log().Info(ChocolateyLoggers.Important, "Options and Switches");
        }

        public void noop(ChocolateyConfiguration configuration)
        {
            _configSettingsService.noop(configuration);
        }

        public void run(ChocolateyConfiguration configuration)
        {
            switch (configuration.SourceCommand.Command)
            {
                case SourceCommandType.list:
                    _configSettingsService.source_list(configuration);
                    break;
                case SourceCommandType.add:
                    _configSettingsService.source_add(configuration);
                    break;
                case SourceCommandType.remove:
                    _configSettingsService.source_remove(configuration);
                    break;
                case SourceCommandType.disable:
                    _configSettingsService.source_disable(configuration);
                    break;
                case SourceCommandType.enable:
                    _configSettingsService.source_enable(configuration);
                    break;
            }
        }

<<<<<<< HEAD
        public IEnumerable<ChocolateySource> list(ChocolateyConfiguration configuration)
        {
            return _configSettingsService.source_list(configuration);
=======
        public bool may_require_admin_access()
        {
            return true;
>>>>>>> 36181593
        }
    }
}
<|MERGE_RESOLUTION|>--- conflicted
+++ resolved
@@ -1,154 +1,153 @@
-﻿// Copyright © 2011 - Present RealDimensions Software, LLC
-// 
-// Licensed under the Apache License, Version 2.0 (the "License");
-// you may not use this file except in compliance with the License.
-// 
-// You may obtain a copy of the License at
-// 
-// 	http://www.apache.org/licenses/LICENSE-2.0
-// 
-// Unless required by applicable law or agreed to in writing, software
-// distributed under the License is distributed on an "AS IS" BASIS,
-// WITHOUT WARRANTIES OR CONDITIONS OF ANY KIND, either express or implied.
-// See the License for the specific language governing permissions and
-// limitations under the License.
-
-namespace chocolatey.infrastructure.app.commands
-{
-    using System;
-    using System.Collections.Generic;
-    using System.Linq;
-    using attributes;
-    using commandline;
-    using configuration;
-    using domain;
-    using infrastructure.commands;
-    using logging;
-    using services;
-
-    [CommandFor(CommandNameType.sources)]
-    [CommandFor(CommandNameType.source)]
-    public sealed class ChocolateySourceCommand : IListCommand<ChocolateySource>
-    {
-        private readonly IChocolateyConfigSettingsService _configSettingsService;
-
-        public ChocolateySourceCommand(IChocolateyConfigSettingsService configSettingsService)
-        {
-            _configSettingsService = configSettingsService;
-        }
-
-        public void configure_argument_parser(OptionSet optionSet, ChocolateyConfiguration configuration)
-        {
-            configuration.Sources = string.Empty;
-
-            optionSet
-                .Add("n=|name=",
-                     "Name - the name of the source. Required with some actions. Defaults to empty.",
-                     option => configuration.SourceCommand.Name = option.remove_surrounding_quotes())
-                .Add("s=|source=",
-                     "Source - The source. Defaults to empty.",
-                     option => configuration.Sources = option.remove_surrounding_quotes())
-                .Add("u=|user=",
-                     "User - used with authenticated feeds. Defaults to empty.",
-                     option => configuration.SourceCommand.Username = option.remove_surrounding_quotes())
-                .Add("p=|password=",
-                     "Password - the user's password to the source. Encrypted in chocolatey.config file.",
-                     option => configuration.SourceCommand.Password = option.remove_surrounding_quotes())
-                ;
-        }
-
-        public void handle_additional_argument_parsing(IList<string> unparsedArguments, ChocolateyConfiguration configuration)
-        {
-            configuration.Input = string.Join(" ", unparsedArguments);
-
-            if (unparsedArguments.Count > 1)
-            {
-                throw new ApplicationException("A single sources command must be listed. Please see the help menu for those commands");
-            }
-
-            var command = SourceCommandType.unknown;
-            string unparsedCommand = unparsedArguments.DefaultIfEmpty(string.Empty).FirstOrDefault();
-            Enum.TryParse(unparsedCommand, true, out command);
-            if (command == SourceCommandType.unknown)
-            {
-                if (!string.IsNullOrWhiteSpace(unparsedCommand)) this.Log().Warn("Unknown command {0}. Setting to list.".format_with(unparsedCommand));
-                command = SourceCommandType.list;
-            }
-
-            configuration.SourceCommand.Command = command;
-        }
-
-        public void handle_validation(ChocolateyConfiguration configuration)
-        {
-            if (configuration.SourceCommand.Command != SourceCommandType.list && string.IsNullOrWhiteSpace(configuration.SourceCommand.Name))
-            {
-                throw new ApplicationException("When specifying the subcommand '{0}', you must also specify --name.".format_with(configuration.SourceCommand.Command.to_string()));
-            }
-        }
-
-        public void help_message(ChocolateyConfiguration configuration)
-        {
-            this.Log().Info(ChocolateyLoggers.Important, "Source Command");
-            this.Log().Info(@"
-Chocolatey will allow you to interact with sources.
-");
-
-            "chocolatey".Log().Info(ChocolateyLoggers.Important, "Usage");
-            "chocolatey".Log().Info(@"
-    choco source [list]|add|remove|disable|enable [<options/switches>]
-    choco sources [list]|add|remove|disable|enable [<options/switches>]
-");
-
-            "chocolatey".Log().Info(ChocolateyLoggers.Important, "Examples");
-            "chocolatey".Log().Info(@"
-    choco source
-    choco source list
-    choco source add -n=bob -s""https://somewhere/out/there/api/v2/""
-    choco source add -n=bob -s""https://somewhere/out/there/api/v2/"" -u=bob -p=12345
-    choco source disable -n=bob
-    choco source enable -n=bob
-    choco source remove -n=bob
-");
-
-            "chocolatey".Log().Info(ChocolateyLoggers.Important, "Options and Switches");
-        }
-
-        public void noop(ChocolateyConfiguration configuration)
-        {
-            _configSettingsService.noop(configuration);
-        }
-
-        public void run(ChocolateyConfiguration configuration)
-        {
-            switch (configuration.SourceCommand.Command)
-            {
-                case SourceCommandType.list:
-                    _configSettingsService.source_list(configuration);
-                    break;
-                case SourceCommandType.add:
-                    _configSettingsService.source_add(configuration);
-                    break;
-                case SourceCommandType.remove:
-                    _configSettingsService.source_remove(configuration);
-                    break;
-                case SourceCommandType.disable:
-                    _configSettingsService.source_disable(configuration);
-                    break;
-                case SourceCommandType.enable:
-                    _configSettingsService.source_enable(configuration);
-                    break;
-            }
-        }
-
-<<<<<<< HEAD
-        public IEnumerable<ChocolateySource> list(ChocolateyConfiguration configuration)
-        {
-            return _configSettingsService.source_list(configuration);
-=======
-        public bool may_require_admin_access()
-        {
-            return true;
->>>>>>> 36181593
-        }
-    }
-}
+﻿// Copyright © 2011 - Present RealDimensions Software, LLC
+// 
+// Licensed under the Apache License, Version 2.0 (the "License");
+// you may not use this file except in compliance with the License.
+// 
+// You may obtain a copy of the License at
+// 
+// 	http://www.apache.org/licenses/LICENSE-2.0
+// 
+// Unless required by applicable law or agreed to in writing, software
+// distributed under the License is distributed on an "AS IS" BASIS,
+// WITHOUT WARRANTIES OR CONDITIONS OF ANY KIND, either express or implied.
+// See the License for the specific language governing permissions and
+// limitations under the License.
+
+namespace chocolatey.infrastructure.app.commands
+{
+    using System;
+    using System.Collections.Generic;
+    using System.Linq;
+    using attributes;
+    using commandline;
+    using configuration;
+    using domain;
+    using infrastructure.commands;
+    using logging;
+    using services;
+
+    [CommandFor(CommandNameType.sources)]
+    [CommandFor(CommandNameType.source)]
+    public sealed class ChocolateySourceCommand : IListCommand<ChocolateySource>
+    {
+        private readonly IChocolateyConfigSettingsService _configSettingsService;
+
+        public ChocolateySourceCommand(IChocolateyConfigSettingsService configSettingsService)
+        {
+            _configSettingsService = configSettingsService;
+        }
+
+        public void configure_argument_parser(OptionSet optionSet, ChocolateyConfiguration configuration)
+        {
+            configuration.Sources = string.Empty;
+
+            optionSet
+                .Add("n=|name=",
+                     "Name - the name of the source. Required with some actions. Defaults to empty.",
+                     option => configuration.SourceCommand.Name = option.remove_surrounding_quotes())
+                .Add("s=|source=",
+                     "Source - The source. Defaults to empty.",
+                     option => configuration.Sources = option.remove_surrounding_quotes())
+                .Add("u=|user=",
+                     "User - used with authenticated feeds. Defaults to empty.",
+                     option => configuration.SourceCommand.Username = option.remove_surrounding_quotes())
+                .Add("p=|password=",
+                     "Password - the user's password to the source. Encrypted in chocolatey.config file.",
+                     option => configuration.SourceCommand.Password = option.remove_surrounding_quotes())
+                ;
+        }
+
+        public void handle_additional_argument_parsing(IList<string> unparsedArguments, ChocolateyConfiguration configuration)
+        {
+            configuration.Input = string.Join(" ", unparsedArguments);
+
+            if (unparsedArguments.Count > 1)
+            {
+                throw new ApplicationException("A single sources command must be listed. Please see the help menu for those commands");
+            }
+
+            var command = SourceCommandType.unknown;
+            string unparsedCommand = unparsedArguments.DefaultIfEmpty(string.Empty).FirstOrDefault();
+            Enum.TryParse(unparsedCommand, true, out command);
+            if (command == SourceCommandType.unknown)
+            {
+                if (!string.IsNullOrWhiteSpace(unparsedCommand)) this.Log().Warn("Unknown command {0}. Setting to list.".format_with(unparsedCommand));
+                command = SourceCommandType.list;
+            }
+
+            configuration.SourceCommand.Command = command;
+        }
+
+        public void handle_validation(ChocolateyConfiguration configuration)
+        {
+            if (configuration.SourceCommand.Command != SourceCommandType.list && string.IsNullOrWhiteSpace(configuration.SourceCommand.Name))
+            {
+                throw new ApplicationException("When specifying the subcommand '{0}', you must also specify --name.".format_with(configuration.SourceCommand.Command.to_string()));
+            }
+        }
+
+        public void help_message(ChocolateyConfiguration configuration)
+        {
+            this.Log().Info(ChocolateyLoggers.Important, "Source Command");
+            this.Log().Info(@"
+Chocolatey will allow you to interact with sources.
+");
+
+            "chocolatey".Log().Info(ChocolateyLoggers.Important, "Usage");
+            "chocolatey".Log().Info(@"
+    choco source [list]|add|remove|disable|enable [<options/switches>]
+    choco sources [list]|add|remove|disable|enable [<options/switches>]
+");
+
+            "chocolatey".Log().Info(ChocolateyLoggers.Important, "Examples");
+            "chocolatey".Log().Info(@"
+    choco source
+    choco source list
+    choco source add -n=bob -s""https://somewhere/out/there/api/v2/""
+    choco source add -n=bob -s""https://somewhere/out/there/api/v2/"" -u=bob -p=12345
+    choco source disable -n=bob
+    choco source enable -n=bob
+    choco source remove -n=bob
+");
+
+            "chocolatey".Log().Info(ChocolateyLoggers.Important, "Options and Switches");
+        }
+
+        public void noop(ChocolateyConfiguration configuration)
+        {
+            _configSettingsService.noop(configuration);
+        }
+
+        public void run(ChocolateyConfiguration configuration)
+        {
+            switch (configuration.SourceCommand.Command)
+            {
+                case SourceCommandType.list:
+                    _configSettingsService.source_list(configuration);
+                    break;
+                case SourceCommandType.add:
+                    _configSettingsService.source_add(configuration);
+                    break;
+                case SourceCommandType.remove:
+                    _configSettingsService.source_remove(configuration);
+                    break;
+                case SourceCommandType.disable:
+                    _configSettingsService.source_disable(configuration);
+                    break;
+                case SourceCommandType.enable:
+                    _configSettingsService.source_enable(configuration);
+                    break;
+            }
+        }
+
+        public IEnumerable<ChocolateySource> list(ChocolateyConfiguration configuration)
+        {
+            return _configSettingsService.source_list(configuration);
+        }
+
+        public bool may_require_admin_access()
+        {
+            return true;
+        }
+    }
+}
﻿// Copyright © 2011 - Present RealDimensions Software, LLC
// 
// Licensed under the Apache License, Version 2.0 (the "License");
// you may not use this file except in compliance with the License.
// 
// You may obtain a copy of the License at
// 
// 	http://www.apache.org/licenses/LICENSE-2.0
// 
// Unless required by applicable law or agreed to in writing, software
// distributed under the License is distributed on an "AS IS" BASIS,
// WITHOUT WARRANTIES OR CONDITIONS OF ANY KIND, either express or implied.
// See the License for the specific language governing permissions and
// limitations under the License.

namespace chocolatey.infrastructure.app.services
{
    using System;
    using System.Collections.Concurrent;
    using System.Collections.Generic;
    using System.IO;
    using System.Linq;
    using NuGet;
    using adapters;
    using commandline;
    using configuration;
    using domain;
    using guards;
    using logging;
    using nuget;
    using platforms;
    using results;
    using tolerance;
    using DateTime = adapters.DateTime;
    using Environment = System.Environment;
    using IFileSystem = filesystem.IFileSystem;

    //todo - this monolith is too large. Refactor once test coverage is up.

    public class NugetService : INugetService
    {
        private readonly IFileSystem _fileSystem;
        private readonly ILogger _nugetLogger;
        private readonly IChocolateyPackageInformationService _packageInfoService;
        private readonly IFilesService _filesService;
        private readonly Lazy<IDateTime> datetime_initializer = new Lazy<IDateTime>(() => new DateTime());

        private IDateTime DateTime
        {
            get { return datetime_initializer.Value; }
        }

        /// <summary>
        ///   Initializes a new instance of the <see cref="NugetService" /> class.
        /// </summary>
        /// <param name="fileSystem">The file system.</param>
        /// <param name="nugetLogger">The nuget logger</param>
        /// <param name="packageInfoService">Package information service</param>
        /// <param name="filesService">The files service</param>
        public NugetService(IFileSystem fileSystem, ILogger nugetLogger, IChocolateyPackageInformationService packageInfoService, IFilesService filesService)
        {
            _fileSystem = fileSystem;
            _nugetLogger = nugetLogger;
            _packageInfoService = packageInfoService;
            _filesService = filesService;
        }

        public SourceType SourceType
        {
            get { return SourceType.normal; }
        }

        public void ensure_source_app_installed(ChocolateyConfiguration config, Action<PackageResult> ensureAction)
        {
            // nothing to do. Nuget.Core is already part of Chocolatey
        }

        public void list_noop(ChocolateyConfiguration config)
        {
            this.Log().Info("{0} would have searched for '{1}' against the following source(s) :\"{2}\"".format_with(
                ApplicationParameters.Name,
                config.Input,
                config.Sources
                                ));
        }

        public IEnumerable<PackageResult> list_run(ChocolateyConfiguration config, bool logResults)
        {
<<<<<<< HEAD
            var packageResults = new ConcurrentDictionary<string, PackageResult>(StringComparer.InvariantCultureIgnoreCase);

=======
>>>>>>> 73ba21f0
            if (config.RegularOutput) this.Log().Debug(() => "Running list with the following filter = '{0}'".format_with(config.Input));
            if (config.RegularOutput) this.Log().Debug(() => "--- Start of List ---");
            foreach (var package in NugetList.GetPackages(config, _nugetLogger))
            {
                var pkg = package; // for lamda access
                if (logResults)
                {
                    if (config.RegularOutput)
                    {
                        this.Log().Info(config.Verbose ? ChocolateyLoggers.Important : ChocolateyLoggers.Normal, () => "{0} {1}".format_with(pkg.Id, pkg.Version.to_string()));
                        if (config.Verbose) this.Log().Info(() => " {0}{1} Description: {2}{1} Tags: {3}{1} Number of Downloads: {4}{1}".format_with(pkg.Title.escape_curly_braces(), Environment.NewLine, pkg.Description.escape_curly_braces(), pkg.Tags.escape_curly_braces(), pkg.DownloadCount <= 0 ? "n/a" : pkg.DownloadCount.to_string()));
                        // Maintainer(s):{3}{1} | pkg.Owners.join(", ") - null at the moment
                    }
                    else
                    {
                        this.Log().Info(config.Verbose ? ChocolateyLoggers.Important : ChocolateyLoggers.Normal, () => "{0}|{1}".format_with(pkg.Id, pkg.Version.to_string()));
                    }
                }
                else
                {
                    this.Log().Debug(() => "{0} {1}".format_with(pkg.Id, pkg.Version.to_string()));
                }

                yield return new PackageResult(pkg, null);
            }
            if (config.RegularOutput) this.Log().Debug(() => "--- End of List ---");
        }

        public void pack_noop(ChocolateyConfiguration config)
        {
            this.Log().Info("{0} would have searched for a nuspec file in \"{1}\" and attempted to compile it.".format_with(
                ApplicationParameters.Name,
                _fileSystem.get_current_directory()
                                ));
        }

        public string validate_and_return_package_file(ChocolateyConfiguration config, string extension)
        {
            Func<IFileSystem, string> getLocalFiles = (fileSystem) =>
                {
                    var filesFound = fileSystem.get_files(fileSystem.get_current_directory(), "*" + extension).ToList().or_empty_list_if_null();
                    Ensure.that(() => filesFound)
                          .meets((files) => files.Count() == 1,
                                 (name, value) => { throw new FileNotFoundException("No {0} files (or more than 1) were found to build in '{1}'. Please specify the {0} file or try in a different directory.".format_with(extension, _fileSystem.get_current_directory())); });

                    return filesFound.FirstOrDefault();
                };

            string filePath = !string.IsNullOrWhiteSpace(config.Input) ? config.Input : getLocalFiles.Invoke(_fileSystem);
            Ensure.that(() => filePath).meets((file) => _fileSystem.get_file_extension(file).is_equal_to(extension) && _fileSystem.file_exists(file),
                                              (name, value) => { throw new ArgumentException("File specified is either not found or not a {0} file. '{1}'".format_with(extension, value)); });

            return filePath;
        }

        public void pack_run(ChocolateyConfiguration config)
        {
            string nuspecFilePath = validate_and_return_package_file(config, Constants.ManifestExtension);
            var nuspecDirectory = _fileSystem.get_full_path(_fileSystem.get_directory_name(nuspecFilePath));
            if (string.IsNullOrWhiteSpace(nuspecDirectory)) nuspecDirectory = _fileSystem.get_current_directory();

            IDictionary<string, string> properties = new Dictionary<string, string>();
            // Set the version property if the flag is set
            if (!string.IsNullOrWhiteSpace(config.Version))
            {
                properties["version"] = config.Version;
            }

            // Initialize the property provider based on what was passed in using the properties flag
            var propertyProvider = new DictionaryPropertyProvider(properties);

            var basePath = nuspecDirectory;
            if (config.Information.PlatformType != PlatformType.Windows)
            {
                //bug with nuspec and tools/** folder location on Windows.
                basePath = "./";
            }

            var builder = new PackageBuilder(nuspecFilePath, basePath, propertyProvider, includeEmptyDirectories: true);
            if (!string.IsNullOrWhiteSpace(config.Version))
            {
                builder.Version = new SemanticVersion(config.Version);
            }

            string outputFile = builder.Id + "." + builder.Version + Constants.PackageExtension;
            string outputPath = _fileSystem.combine_paths(_fileSystem.get_current_directory(), outputFile);

            this.Log().Info(() => "Attempting to build package from '{0}'.".format_with(_fileSystem.get_file_name(nuspecFilePath)));

            //IPackage package =
            NugetPack.BuildPackage(builder, _fileSystem, outputPath);
            //todo: v1 analyze package
            //if (package != null)
            //{
            //    AnalyzePackage(package);
            //}

            this.Log().Info(ChocolateyLoggers.Important, () => "Successfully created package '{0}'".format_with(outputFile));
        }

        public void push_noop(ChocolateyConfiguration config)
        {
            string nupkgFilePath = validate_and_return_package_file(config, Constants.PackageExtension);
            this.Log().Info(() => "Would have attempted to push '{0}' to source '{1}'.".format_with(_fileSystem.get_file_name(nupkgFilePath), config.Sources));
        }

        public void push_run(ChocolateyConfiguration config)
        {
            string nupkgFilePath = validate_and_return_package_file(config, Constants.PackageExtension);
            if (config.RegularOutput) this.Log().Info(() => "Attempting to push {0} to {1}".format_with(_fileSystem.get_file_name(nupkgFilePath), config.Sources));

            NugetPush.push_package(config, _fileSystem.get_full_path(nupkgFilePath));

            if (config.RegularOutput) this.Log().Warn(ChocolateyLoggers.Important, () => @"

Your package may be subject to moderation. A moderator will review the
package prior to acceptance. You should have received an email. If you
don't hear back from moderators within 1-3 business days, please reply
to the email and ask for status or use contact site admins on the
package page to contact moderators.

Please ensure your registered email address is correct and emails from
chocolateywebadmin at googlegroups dot com are not being sent to your
spam/junk folder.");
        }

        public void install_noop(ChocolateyConfiguration config, Action<PackageResult> continueAction)
        {
            //todo: noop should see if packages are already installed and adjust message, amiright?!

            this.Log().Info("{0} would have used NuGet to install packages (if they are not already installed):{1}{2}".format_with(
                ApplicationParameters.Name,
                Environment.NewLine,
                config.PackageNames
                                ));

            var tempInstallsLocation = _fileSystem.combine_paths(_fileSystem.get_temp_path(), ApplicationParameters.Name, "TempInstalls_" + DateTime.Now.ToString("yyyyMMdd_HHmmss_ffff"));
            _fileSystem.create_directory_if_not_exists(tempInstallsLocation);

            var installLocation = ApplicationParameters.PackagesLocation;
            ApplicationParameters.PackagesLocation = tempInstallsLocation;

            install_run(config, continueAction);

            _fileSystem.delete_directory(tempInstallsLocation, recursive: true);
            ApplicationParameters.PackagesLocation = installLocation;
        }

        public ConcurrentDictionary<string, PackageResult> install_run(ChocolateyConfiguration config, Action<PackageResult> continueAction)
        {
            _fileSystem.create_directory_if_not_exists(ApplicationParameters.PackagesLocation);
            var packageInstalls = new ConcurrentDictionary<string, PackageResult>(StringComparer.InvariantCultureIgnoreCase);

            //todo: handle all

            SemanticVersion version = config.Version != null ? new SemanticVersion(config.Version) : null;

            IList<string> packageNames = config.PackageNames.Split(new[] { ApplicationParameters.PackageNamesSeparator }, StringSplitOptions.RemoveEmptyEntries).or_empty_list_if_null().ToList();
            if (packageNames.Count == 1)
            {
                var packageName = packageNames.DefaultIfEmpty(string.Empty).FirstOrDefault();
                if (packageName.EndsWith(Constants.PackageExtension) || packageName.EndsWith(Constants.ManifestExtension))
                {
                    this.Log().Debug("Updating source and package name to handle *.nupkg or *.nuspec file.");
                    packageNames.Clear();

                    config.Sources = _fileSystem.get_directory_name(_fileSystem.get_full_path(packageName));

                    if (packageName.EndsWith(Constants.ManifestExtension))
                    {
                        packageNames.Add(_fileSystem.get_file_name_without_extension(packageName));

                        this.Log().Debug("Building nuspec file prior to install.");
                        config.Input = packageName;
                        // build package
                        pack_run(config);
                    }
                    else
                    {
                        var packageFile = new OptimizedZipPackage(_fileSystem.get_full_path(packageName));
                        packageNames.Add(packageFile.Id);
                    }
                }
            }

            // this is when someone points the source directly at a nupkg 
            // e.g. -source c:\somelocation\somewhere\packagename.nupkg
            if (config.Sources.to_string().EndsWith(Constants.PackageExtension))
            {
                config.Sources = _fileSystem.get_directory_name(_fileSystem.get_full_path(config.Sources));
            }

            var packageManager = NugetCommon.GetPackageManager(
                config, _nugetLogger,
                installSuccessAction: (e) =>
                    {
                        var pkg = e.Package;
                        var packageResult = packageInstalls.GetOrAdd(pkg.Id.to_lower(), new PackageResult(pkg, e.InstallPath));
                        packageResult.InstallLocation = e.InstallPath;
                        packageResult.Messages.Add(new ResultMessage(ResultType.Debug, ApplicationParameters.Messages.ContinueChocolateyAction));

                        if (continueAction != null) continueAction.Invoke(packageResult);
                    },
                uninstallSuccessAction: null,
                addUninstallHandler: true);


            foreach (string packageName in packageNames.or_empty_list_if_null())
            {
                //todo: get smarter about realizing multiple versions have been installed before and allowing that

                remove_rollback_directory_if_exists(packageName);

                IPackage installedPackage = packageManager.LocalRepository.FindPackage(packageName);

                if (installedPackage != null && (version == null || version == installedPackage.Version) && !config.Force)
                {
                    string logMessage = "{0} v{1} already installed.{2} Use --force to reinstall, specify a version to install, or try upgrade.".format_with(installedPackage.Id, installedPackage.Version, Environment.NewLine);
                    var nullResult = packageInstalls.GetOrAdd(packageName, new PackageResult(installedPackage, _fileSystem.combine_paths(ApplicationParameters.PackagesLocation, installedPackage.Id)));
                    nullResult.Messages.Add(new ResultMessage(ResultType.Warn, logMessage));
                    nullResult.Messages.Add(new ResultMessage(ResultType.Inconclusive, logMessage));
                    this.Log().Warn(ChocolateyLoggers.Important, logMessage);
                    continue;
                }

                if (installedPackage != null && (version == null || version == installedPackage.Version) && config.Force)
                {
                    this.Log().Debug(() => "{0} v{1} already installed. Forcing reinstall.".format_with(installedPackage.Id, installedPackage.Version));
                    version = installedPackage.Version;
                }

                IPackage availablePackage = packageManager.SourceRepository.FindPackage(packageName, version, config.Prerelease, allowUnlisted: false);
                if (availablePackage == null)
                {
                    var logMessage = "{0} not installed. The package was not found with the source(s) listed.{1} If you specified a particular version and are receiving this message, it is possible that the package name exists but the version does not.{1} Version: \"{2}\"{1} Source(s): \"{3}\"".format_with(packageName, Environment.NewLine, config.Version, config.Sources);
                    this.Log().Error(ChocolateyLoggers.Important, logMessage);
                    var noPkgResult = packageInstalls.GetOrAdd(packageName, new PackageResult(packageName, version.to_string(), null));
                    noPkgResult.Messages.Add(new ResultMessage(ResultType.Error, logMessage));
                    continue;
                }

                if (installedPackage != null && (installedPackage.Version == availablePackage.Version) && config.Force)
                {
                    var forcedResult = packageInstalls.GetOrAdd(packageName, new PackageResult(installedPackage, _fileSystem.combine_paths(ApplicationParameters.PackagesLocation, installedPackage.Id)));
                    forcedResult.Messages.Add(new ResultMessage(ResultType.Note, "Backing up and removing old version"));

                    backup_existing_version(config, installedPackage, _packageInfoService.get_package_information(installedPackage));

                    try
                    {
                        packageManager.UninstallPackage(installedPackage, forceRemove: config.Force, removeDependencies: config.ForceDependencies);
                        if (!forcedResult.InstallLocation.is_equal_to(ApplicationParameters.PackagesLocation))
                        {
                            _fileSystem.delete_directory_if_exists(forcedResult.InstallLocation, recursive: true);
                        }
                    }
                    catch (Exception ex)
                    {
                        string logMessage = "{0}:{1} {2}".format_with("Unable to remove existing package prior to forced reinstall", Environment.NewLine, ex.Message);
                        this.Log().Warn(logMessage);
                        forcedResult.Messages.Add(new ResultMessage(ResultType.Inconclusive, logMessage));
                    }
                }

                try
                {
                    using (packageManager.SourceRepository.StartOperation(
                        RepositoryOperationNames.Install,
                        packageName,
                        version == null ? null : version.ToString()))
                    {
                        packageManager.InstallPackage(availablePackage, ignoreDependencies: config.IgnoreDependencies, allowPrereleaseVersions: config.Prerelease);
                        //packageManager.InstallPackage(packageName, version, configuration.IgnoreDependencies, configuration.Prerelease);
                    }
                }
                catch (Exception ex)
                {
                    var logMessage = "{0} not installed. An error occurred during installation:{1} {2}".format_with(packageName, Environment.NewLine, ex.Message);
                    this.Log().Error(ChocolateyLoggers.Important, logMessage);
                    var errorResult = packageInstalls.GetOrAdd(packageName, new PackageResult(packageName, version.to_string(), null));
                    errorResult.Messages.Add(new ResultMessage(ResultType.Error, logMessage));
                    if (continueAction != null) continueAction.Invoke(errorResult);
                }
            }

            return packageInstalls;
        }

        public void remove_rollback_directory_if_exists(string packageName)
        {
            var rollbackDirectory = _fileSystem.combine_paths(ApplicationParameters.PackageBackupLocation, packageName);
            if (!_fileSystem.directory_exists(rollbackDirectory))
            {
                //search for folder
                var possibleRollbacks = _fileSystem.get_directories(ApplicationParameters.PackageBackupLocation, packageName + "*");
                if (possibleRollbacks != null && possibleRollbacks.Count() != 0)
                {
                    rollbackDirectory = possibleRollbacks.OrderByDescending(p => p).DefaultIfEmpty(string.Empty).FirstOrDefault();
                }
            }

            if (string.IsNullOrWhiteSpace(rollbackDirectory) || !_fileSystem.directory_exists(rollbackDirectory)) return;

            FaultTolerance.try_catch_with_logging_exception(
                () => _fileSystem.delete_directory_if_exists(rollbackDirectory, recursive: true),
                "Attempted to remove '{0}' but had an error:".format_with(rollbackDirectory),
                logWarningInsteadOfError: true);
        }

        public ConcurrentDictionary<string, PackageResult> upgrade_noop(ChocolateyConfiguration config, Action<PackageResult> continueAction)
        {
            config.Force = false;
            return upgrade_run(config, continueAction, performAction: false);
        }

        public ConcurrentDictionary<string, PackageResult> upgrade_run(ChocolateyConfiguration config, Action<PackageResult> continueAction)
        {
            return upgrade_run(config, continueAction, performAction: true);
        }

        public ConcurrentDictionary<string, PackageResult> upgrade_run(ChocolateyConfiguration config, Action<PackageResult> continueAction, bool performAction)
        {
            _fileSystem.create_directory_if_not_exists(ApplicationParameters.PackagesLocation);
            var packageInstalls = new ConcurrentDictionary<string, PackageResult>(StringComparer.InvariantCultureIgnoreCase);

            SemanticVersion version = config.Version != null ? new SemanticVersion(config.Version) : null;
            var packageManager = NugetCommon.GetPackageManager(
                config,
                _nugetLogger,
                installSuccessAction: (e) =>
                    {
                        var pkg = e.Package;
                        var packageResult = packageInstalls.GetOrAdd(pkg.Id.to_lower(), new PackageResult(pkg, e.InstallPath));
                        packageResult.InstallLocation = e.InstallPath;
                        packageResult.Messages.Add(new ResultMessage(ResultType.Debug, ApplicationParameters.Messages.ContinueChocolateyAction));

                        if (continueAction != null) continueAction.Invoke(packageResult);
                    },
                uninstallSuccessAction: null,
                addUninstallHandler: false);

            var configIgnoreDependencies = config.IgnoreDependencies;
            set_package_names_if_all_is_specified(config, () => { config.IgnoreDependencies = true; });
            config.IgnoreDependencies = configIgnoreDependencies;

            foreach (string packageName in config.PackageNames.Split(new[] { ApplicationParameters.PackageNamesSeparator }, StringSplitOptions.RemoveEmptyEntries).or_empty_list_if_null())
            {
                remove_rollback_directory_if_exists(packageName);

                IPackage installedPackage = packageManager.LocalRepository.FindPackage(packageName);

                if (installedPackage == null)
                {
                    if (config.UpgradeCommand.FailOnNotInstalled)
                    {
                        string failLogMessage = "{0} is not installed. Cannot upgrade a non-existent package.".format_with(packageName);
                        var result = packageInstalls.GetOrAdd(packageName, new PackageResult(packageName, null, null));
                        result.Messages.Add(new ResultMessage(ResultType.Error, failLogMessage));
                        if (config.RegularOutput) this.Log().Error(ChocolateyLoggers.Important, failLogMessage);

                        continue;
                    }

                    string logMessage = @"{0} is not installed. Installing...".format_with(packageName);

                    if (config.RegularOutput) this.Log().Warn(ChocolateyLoggers.Important, logMessage);

                    var packageNames = config.PackageNames;
                    config.PackageNames = packageName;
                    if (config.Noop)
                    {
                        install_noop(config, continueAction);
                    }
                    else
                    {
                        var installResults = install_run(config, continueAction);
                        foreach (var result in installResults)
                        {
                            packageInstalls.GetOrAdd(result.Key, result.Value);
                        }
                    }

                    config.PackageNames = packageNames;
                    continue;
                }

                var pkgInfo = _packageInfoService.get_package_information(installedPackage);
                bool isPinned = pkgInfo != null && pkgInfo.IsPinned;


                IPackage availablePackage = packageManager.SourceRepository.FindPackage(packageName, version, config.Prerelease, allowUnlisted: false);
                if (availablePackage == null)
                {
                    string logMessage = "{0} was not found with the source(s) listed.{1} If you specified a particular version and are receiving this message, it is possible that the package name exists but the version does not.{1} Version: \"{2}\"{1} Source(s): \"{3}\"".format_with(packageName, Environment.NewLine, config.Version, config.Sources);
                    var unfoundResult = packageInstalls.GetOrAdd(packageName, new PackageResult(packageName, version.to_string(), null));

                    if (config.UpgradeCommand.FailOnUnfound)
                    {
                        unfoundResult.Messages.Add(new ResultMessage(ResultType.Error, logMessage));
                        if (config.RegularOutput) this.Log().Error(ChocolateyLoggers.Important, logMessage);
                    }
                    else
                    {
                        unfoundResult.Messages.Add(new ResultMessage(ResultType.Warn, logMessage));
                        unfoundResult.Messages.Add(new ResultMessage(ResultType.Inconclusive, logMessage));
                        if (config.RegularOutput)
                        {
                            this.Log().Warn(ChocolateyLoggers.Important, logMessage);
                        }
                        else
                        {
                            //last one is whether this package is pinned or not
                            this.Log().Info("{0}|{1}|{1}|{2}".format_with(installedPackage.Id, installedPackage.Version, isPinned.to_string().to_lower()));
                        }
                    }

                    continue;
                }

                if (pkgInfo != null && pkgInfo.IsSideBySide)
                {
                    //todo: get smarter about realizing multiple versions have been installed before and allowing that
                }

                var packageResult = packageInstalls.GetOrAdd(packageName, new PackageResult(availablePackage, _fileSystem.combine_paths(ApplicationParameters.PackagesLocation, availablePackage.Id)));

                if ((installedPackage.Version > availablePackage.Version))
                {
                    string logMessage = "{0} v{1} is newer than the most recent.{2} You must be smarter than the average bear...".format_with(installedPackage.Id, installedPackage.Version, Environment.NewLine);
                    packageResult.Messages.Add(new ResultMessage(ResultType.Inconclusive, logMessage));

                    if (!config.UpgradeCommand.NotifyOnlyAvailableUpgrades)
                    {
                        if (config.RegularOutput)
                        {
                            this.Log().Info(ChocolateyLoggers.Important, logMessage);
                        }
                        else
                        {
                            this.Log().Info("{0}|{1}|{1}|{2}".format_with(installedPackage.Id, installedPackage.Version, isPinned.to_string().to_lower()));
                        }
                    }

                    continue;
                }

                if (installedPackage.Version == availablePackage.Version)
                {
                    string logMessage = "{0} v{1} is the latest version available based on your source(s).".format_with(installedPackage.Id, installedPackage.Version);

                    if (!config.Force)
                    {
                        if (packageResult.Messages.Count((p) => p.Message == ApplicationParameters.Messages.ContinueChocolateyAction) == 0)
                        {
                            packageResult.Messages.Add(new ResultMessage(ResultType.Inconclusive, logMessage));
                        }

                        if (!config.UpgradeCommand.NotifyOnlyAvailableUpgrades)
                        {
                            if (config.RegularOutput)
                            {
                                this.Log().Info(logMessage);
                            }
                            else
                            {
                                this.Log().Info("{0}|{1}|{2}|{3}".format_with(installedPackage.Id, installedPackage.Version, availablePackage.Version, isPinned.to_string().to_lower()));
                            }
                        }
                        
                        continue;
                    }

                    packageResult.Messages.Add(new ResultMessage(ResultType.Note, logMessage));
                    if (config.RegularOutput) this.Log().Info(logMessage);
                }

                if ((availablePackage.Version > installedPackage.Version) || config.Force)
                {
                    if (availablePackage.Version > installedPackage.Version)
                    {
                        string logMessage = "You have {0} v{1} installed. Version {2} is available based on your source(s).".format_with(installedPackage.Id, installedPackage.Version, availablePackage.Version);
                        packageResult.Messages.Add(new ResultMessage(ResultType.Note, logMessage));

                        if (config.RegularOutput)
                        {
                            this.Log().Warn(logMessage);
                        }
                        else
                        {
                            this.Log().Info("{0}|{1}|{2}|{3}".format_with(installedPackage.Id, installedPackage.Version, availablePackage.Version, isPinned.to_string().to_lower()));
                        }
                    }

                    if (isPinned)
                    {
                        string logMessage = "{0} is pinned. Skipping pinned package.".format_with(packageName);
                        packageResult.Messages.Add(new ResultMessage(ResultType.Warn, logMessage));
                        packageResult.Messages.Add(new ResultMessage(ResultType.Inconclusive, logMessage));
                        if (config.RegularOutput) this.Log().Warn(ChocolateyLoggers.Important, logMessage);

                        continue;
                    }

                    if (performAction)
                    {
                        try
                        {
                            using (packageManager.SourceRepository.StartOperation(
                                RepositoryOperationNames.Update,
                                packageName,
                                version == null ? null : version.ToString()))
                            {
                                rename_legacy_package_version(config, installedPackage, pkgInfo);
                                backup_existing_version(config, installedPackage, pkgInfo);
                                remove_shim_directors(config, installedPackage, pkgInfo);
                                if (config.Force && (installedPackage.Version == availablePackage.Version))
                                {
                                    FaultTolerance.try_catch_with_logging_exception(
                                        () => _fileSystem.delete_directory_if_exists(_fileSystem.combine_paths(ApplicationParameters.PackagesLocation, installedPackage.Id), recursive: true),
                                        "Error during force upgrade");
                                    packageManager.InstallPackage(availablePackage, config.IgnoreDependencies, config.Prerelease);
                                }
                                else
                                {
                                    packageManager.UpdatePackage(availablePackage, updateDependencies: !config.IgnoreDependencies, allowPrereleaseVersions: config.Prerelease);
                                }
                            }
                        }
                        catch (Exception ex)
                        {
                            var logMessage = "{0} not upgraded. An error occurred during installation:{1} {2}".format_with(packageName, Environment.NewLine, ex.Message);
                            this.Log().Error(ChocolateyLoggers.Important, logMessage);
                            packageResult.Messages.Add(new ResultMessage(ResultType.Error, logMessage));
                            if (continueAction != null) continueAction.Invoke(packageResult);
                        }
                    }
                }
            }

            return packageInstalls;
        }

        public void rename_legacy_package_version(ChocolateyConfiguration config, IPackage installedPackage, ChocolateyPackageInformation pkgInfo)
        {
            if (pkgInfo != null && pkgInfo.IsSideBySide) return;

            var installDirectory = _fileSystem.combine_paths(ApplicationParameters.PackagesLocation, installedPackage.Id);
            if (!_fileSystem.directory_exists(installDirectory))
            {
                // if the folder has a version on it, we need to rename the folder first.
                var pathResolver = new ChocolateyPackagePathResolver(NugetCommon.GetNuGetFileSystem(config, _nugetLogger), useSideBySidePaths: true);
                installDirectory = pathResolver.GetInstallPath(installedPackage);
                if (_fileSystem.directory_exists(installDirectory))
                {
                    FaultTolerance.try_catch_with_logging_exception(
                        () => _fileSystem.move_directory(installDirectory, _fileSystem.combine_paths(ApplicationParameters.PackagesLocation, installedPackage.Id)),
                        "Error during old package rename");
                }
            }
        }

        public void backup_existing_version(ChocolateyConfiguration config, IPackage installedPackage, ChocolateyPackageInformation packageInfo)
        {
            _fileSystem.create_directory_if_not_exists(ApplicationParameters.PackageBackupLocation);

            var pathResolver = NugetCommon.GetPathResolver(config, NugetCommon.GetNuGetFileSystem(config, _nugetLogger));
            var pkgInstallPath = pathResolver.GetInstallPath(installedPackage);
            if (!_fileSystem.directory_exists(pkgInstallPath))
            {
                var chocoPathResolver = pathResolver as ChocolateyPackagePathResolver;
                if (chocoPathResolver != null)
                {
                    chocoPathResolver.UseSideBySidePaths = !chocoPathResolver.UseSideBySidePaths;
                    pkgInstallPath = chocoPathResolver.GetInstallPath(installedPackage);
                }
            }

            if (_fileSystem.directory_exists(pkgInstallPath))
            {
                this.Log().Debug("Backing up existing {0} prior to upgrade.".format_with(installedPackage.Id));

                var backupLocation = pkgInstallPath.Replace(ApplicationParameters.PackagesLocation, ApplicationParameters.PackageBackupLocation);

                var errored = false;
                try
                {
                    _fileSystem.move_directory(pkgInstallPath, backupLocation);
                }
                catch (Exception ex)
                {
                    errored = true;
                    this.Log().Error("Error during backup (move phase):{0} {1}".format_with(Environment.NewLine, ex.Message));
                }
                finally
                {
                    try
                    {
                        _fileSystem.copy_directory(backupLocation, pkgInstallPath, overwriteExisting: true);
                    }
                    catch (Exception ex)
                    {
                        errored = true;
                        this.Log().Error("Error during backup (reset phase):{0} {1}".format_with(Environment.NewLine, ex.Message));
                    }
                }

                backup_changed_files(pkgInstallPath, config, packageInfo);

                if (errored)
                {
                    this.Log().Warn(ChocolateyLoggers.Important,
                                    @"There was an error accessing files. This could mean there is a 
 process locking the folder or files. Please make sure nothing is 
 running that would lock the files or folders in this directory prior 
 to upgrade. If the package fails to upgrade, this is likely the cause.");
                }
            }
        }

        public void backup_changed_files(string packageInstallPath, ChocolateyConfiguration config, ChocolateyPackageInformation packageInfo)
        {
            if (packageInfo == null || packageInfo.Package == null) return;

            var version = packageInfo.Package.Version.to_string();

            if (packageInfo.FilesSnapshot == null || packageInfo.FilesSnapshot.Files.Count == 0)
            {
                var configFiles = _fileSystem.get_files(packageInstallPath, ApplicationParameters.ConfigFileExtensions, SearchOption.AllDirectories);
                foreach (var file in configFiles.or_empty_list_if_null())
                {
                    var backupName = "{0}.{1}".format_with(_fileSystem.get_file_name(file), version);

                    FaultTolerance.try_catch_with_logging_exception(
                        () => _fileSystem.copy_file(file, _fileSystem.combine_paths(_fileSystem.get_directory_name(file), backupName), overwriteExisting: true),
                        "Error backing up configuration file");
                }
            }
            else
            {
                var currentFiles = _filesService.capture_package_files(packageInstallPath, config);
                foreach (var currentFile in currentFiles.Files.or_empty_list_if_null())
                {
                    var installedFile = packageInfo.FilesSnapshot.Files.FirstOrDefault(x => x.Path.is_equal_to(currentFile.Path));
                    if (installedFile != null)
                    {
                        if (!currentFile.Checksum.is_equal_to(installedFile.Checksum))
                        {
                            var backupName = "{0}.{1}".format_with(_fileSystem.get_file_name(currentFile.Path), version);
                            FaultTolerance.try_catch_with_logging_exception(
                                () => _fileSystem.copy_file(currentFile.Path, _fileSystem.combine_paths(_fileSystem.get_directory_name(currentFile.Path), backupName), overwriteExisting: true),
                                "Error backing up changed file");
                        }
                    }
                }
            }
        }

        /// <summary>
        /// Remove the shimgen director files from the package.
        /// These are .gui/.ignore files that may have been created during the installation 
        /// process and won't be pulled by the nuget package replacement.
        /// This usually happens when package maintainers haven't been very good about how 
        /// they create the files in the past (not using force with new-item typically throws 
        /// an error if the file exists).
        /// </summary>
        /// <param name="config">The configuration.</param>
        /// <param name="installedPackage">The installed package.</param>
        /// <param name="pkgInfo">The package information.</param>
        private void remove_shim_directors(ChocolateyConfiguration config, IPackage installedPackage, ChocolateyPackageInformation pkgInfo)
        {
            var pathResolver = NugetCommon.GetPathResolver(config, NugetCommon.GetNuGetFileSystem(config, _nugetLogger));
            var pkgInstallPath = pathResolver.GetInstallPath(installedPackage);
            if (!_fileSystem.directory_exists(pkgInstallPath))
            {
                var chocoPathResolver = pathResolver as ChocolateyPackagePathResolver;
                if (chocoPathResolver != null)
                {
                    chocoPathResolver.UseSideBySidePaths = !chocoPathResolver.UseSideBySidePaths;
                    pkgInstallPath = chocoPathResolver.GetInstallPath(installedPackage);
                }
            }

            if (_fileSystem.directory_exists(pkgInstallPath))
            {
                var shimDirectorFiles = _fileSystem.get_files(pkgInstallPath, ApplicationParameters.ShimDirectorFileExtensions, SearchOption.AllDirectories);
                foreach (var file in shimDirectorFiles.or_empty_list_if_null())
                {
                    FaultTolerance.try_catch_with_logging_exception(
                        () => _fileSystem.delete_file(file),
                        "Error deleting shim director file");
                }
            }
        }

        public void uninstall_noop(ChocolateyConfiguration config, Action<PackageResult> continueAction)
        {
            var results = uninstall_run(config, continueAction, performAction: false);
            foreach (var packageResult in results.or_empty_list_if_null())
            {
                var package = packageResult.Value.Package;
                if (package != null) this.Log().Warn("Would have uninstalled {0} v{1}.".format_with(package.Id, package.Version.to_string()));
            }
        }

        public ConcurrentDictionary<string, PackageResult> uninstall_run(ChocolateyConfiguration config, Action<PackageResult> continueAction)
        {
            return uninstall_run(config, continueAction, performAction: true);
        }

        public ConcurrentDictionary<string, PackageResult> uninstall_run(ChocolateyConfiguration config, Action<PackageResult> continueAction, bool performAction)
        {
            var packageUninstalls = new ConcurrentDictionary<string, PackageResult>(StringComparer.InvariantCultureIgnoreCase);

            SemanticVersion version = config.Version != null ? new SemanticVersion(config.Version) : null;
            var packageManager = NugetCommon.GetPackageManager(config, _nugetLogger,
                                                               installSuccessAction: null,
                                                               uninstallSuccessAction: (e) =>
                                                                   {
                                                                       var pkg = e.Package;
                                                                       "chocolatey".Log().Info(ChocolateyLoggers.Important, " {0} has been successfully uninstalled.".format_with(pkg.Id));
                                                                   },
                                                               addUninstallHandler: true);

            var loopCount = 0;
            packageManager.PackageUninstalling += (s, e) =>
                {
                    var pkg = e.Package;

                    // this section fires twice sometimes, like for older packages in a sxs install...
                    var packageResult = packageUninstalls.GetOrAdd(pkg.Id.to_lower() + "." + pkg.Version.to_string(), new PackageResult(pkg, e.InstallPath));
                    packageResult.InstallLocation = e.InstallPath;
                    string logMessage = "{0}{1} v{2}{3}".format_with(Environment.NewLine, pkg.Id, pkg.Version.to_string(), config.Force ? " (forced)" : string.Empty);
                    if (packageResult.Messages.Count((p) => p.Message == ApplicationParameters.Messages.NugetEventActionHeader) == 0)
                    {
                        packageResult.Messages.Add(new ResultMessage(ResultType.Debug, ApplicationParameters.Messages.NugetEventActionHeader));
                        "chocolatey".Log().Info(ChocolateyLoggers.Important, logMessage);
                        loopCount = 0;
                    }
                    else
                    {
                        "chocolatey".Log().Debug(ChocolateyLoggers.Important, "Another time through!{0}{1}".format_with(Environment.NewLine, logMessage));
                        loopCount += 1;
                    }

                    if (loopCount == 10)
                    {
                        this.Log().Warn("Loop detected. Attempting to break out. Check for issues with {0}".format_with(pkg.Id));
                        return;
                    }

                    // is this the latest version or have you passed --sxs? This is the only way you get through to the continue action.
                    var latestVersion = packageManager.LocalRepository.FindPackage(e.Package.Id);
                    if (latestVersion.Version == pkg.Version || config.AllowMultipleVersions)
                    {
                        packageResult.Messages.Add(new ResultMessage(ResultType.Debug, ApplicationParameters.Messages.ContinueChocolateyAction));
                        if (continueAction != null) continueAction.Invoke(packageResult);
                    }
                    else
                    {
                        //todo:allow cleaning of pkgstore files
                    }
                };

            set_package_names_if_all_is_specified(config, () =>
                {
                    // force remove the item, ignore the dependencies
                    // as those are going to be picked up anyway
                    config.Force = true;
                    config.ForceDependencies = false;
                });

            foreach (string packageName in config.PackageNames.Split(new[] { ApplicationParameters.PackageNamesSeparator }, StringSplitOptions.RemoveEmptyEntries).or_empty_list_if_null())
            {
                remove_rollback_directory_if_exists(packageName);

                IList<IPackage> installedPackageVersions = new List<IPackage>();
                if (string.IsNullOrWhiteSpace(config.Version))
                {
                    installedPackageVersions = packageManager.LocalRepository.FindPackagesById(packageName).OrderBy((p) => p.Version).ToList();
                }
                else
                {
                    IPackage installedPackage = packageManager.LocalRepository.FindPackage(packageName);
                    if (installedPackage != null) installedPackageVersions.Add(installedPackage);
                }

                if (installedPackageVersions.Count == 0)
                {
                    string logMessage = "{0} is not installed. Cannot uninstall a non-existent package.".format_with(packageName);
                    var missingResult = packageUninstalls.GetOrAdd(packageName, new PackageResult(packageName, null, null));
                    missingResult.Messages.Add(new ResultMessage(ResultType.Error, logMessage));

                    if (config.RegularOutput) this.Log().Error(ChocolateyLoggers.Important, logMessage);
                    continue;
                }

                var packageVersionsToRemove = installedPackageVersions.ToList();
                if (!config.AllVersions && installedPackageVersions.Count > 1)
                {
                    if (config.PromptForConfirmation)
                    {
                        packageVersionsToRemove.Clear();

                        IList<string> choices = new List<string>();
                        const string abortChoice = "None";
                        choices.Add(abortChoice);
                        foreach (var installedVersion in installedPackageVersions.or_empty_list_if_null())
                        {
                            choices.Add(installedVersion.Version.to_string());
                        }

                        const string allVersionsChoice = "All versions";
                        if (installedPackageVersions.Count != 1)
                        {
                            choices.Add(allVersionsChoice);
                        }

                        var selection = InteractivePrompt.prompt_for_confirmation("Which version of {0} would you like to uninstall?".format_with(packageName), choices, defaultChoice: null, requireAnswer: true);

                        if (string.IsNullOrWhiteSpace(selection)) continue;
                        if (selection.is_equal_to(abortChoice)) continue;
                        if (selection.is_equal_to(allVersionsChoice))
                        {
                            packageVersionsToRemove = installedPackageVersions.ToList();
                            if (config.RegularOutput) this.Log().Info(() => "You selected to remove all versions of {0}".format_with(packageName));
                        }
                        else
                        {
                            IPackage pkg = installedPackageVersions.FirstOrDefault((p) => p.Version.to_string().is_equal_to(selection));
                            packageVersionsToRemove.Add(pkg);
                            if (config.RegularOutput) this.Log().Info(() => "You selected {0} v{1}".format_with(pkg.Id, pkg.Version.to_string()));
                        }
                    }
                }

                foreach (var packageVersion in packageVersionsToRemove)
                {
                    var pkgInfo = _packageInfoService.get_package_information(packageVersion);
                    if (pkgInfo != null && pkgInfo.IsPinned)
                    {
                        string logMessage = "{0} is pinned. Skipping pinned package.".format_with(packageName);
                        var pinnedResult = packageUninstalls.GetOrAdd(packageName, new PackageResult(packageName, null, null));
                        pinnedResult.Messages.Add(new ResultMessage(ResultType.Warn, logMessage));
                        pinnedResult.Messages.Add(new ResultMessage(ResultType.Inconclusive, logMessage));
                        if (config.RegularOutput) this.Log().Warn(ChocolateyLoggers.Important, logMessage);
                        continue;
                    }

                    if (performAction)
                    {
                        try
                        {
                            using (packageManager.SourceRepository.StartOperation(
                                RepositoryOperationNames.Install,
                                packageName,
                                version == null ? null : version.ToString()))
                            {
                                rename_legacy_package_version(config, packageVersion, pkgInfo);
                                backup_existing_version(config, packageVersion, pkgInfo);
                                packageManager.UninstallPackage(packageVersion, forceRemove: config.Force, removeDependencies: config.ForceDependencies);
                                ensure_nupkg_is_removed(packageVersion, pkgInfo);
                                remove_installation_files(packageVersion, pkgInfo);
                            }
                        }
                        catch (Exception ex)
                        {
                            var logMessage = "{0} not uninstalled. An error occurred during uninstall:{1} {2}".format_with(packageName, Environment.NewLine, ex.Message);
                            this.Log().Error(ChocolateyLoggers.Important, logMessage);
                            var result = packageUninstalls.GetOrAdd(packageVersion.Id.to_lower() + "." + packageVersion.Version.to_string(), new PackageResult(packageVersion, _fileSystem.combine_paths(ApplicationParameters.PackagesLocation, packageVersion.Id)));
                            result.Messages.Add(new ResultMessage(ResultType.Error, logMessage));
                            // do not call continueAction - will result in multiple passes
                        }
                    }
                    else
                    {
                        // continue action won't be found b/c we are not actually uninstalling (this is noop)
                        var result = packageUninstalls.GetOrAdd(packageVersion.Id.to_lower() + "." + packageVersion.Version.to_string(), new PackageResult(packageVersion, _fileSystem.combine_paths(ApplicationParameters.PackagesLocation, packageVersion.Id)));
                        if (continueAction != null) continueAction.Invoke(result);
                    }
                }
            }

            return packageUninstalls;
        }

        /// <summary>
        /// NuGet will happily report a package has been uninstalled, even if it doesn't always remove the nupkg.
        /// Ensure that the package is deleted or throw an error.
        /// </summary>
        /// <param name="removedPackage">The installed package.</param>
        /// <param name="pkgInfo">The package information.</param>
        private void ensure_nupkg_is_removed(IPackage removedPackage, ChocolateyPackageInformation pkgInfo)
        {
            var isSideBySide = pkgInfo != null && pkgInfo.IsSideBySide;

            var nupkgFile = "{0}{1}.nupkg".format_with(removedPackage.Id, isSideBySide ? "." + removedPackage.Version.to_string() : string.Empty);
            var installDir = _fileSystem.combine_paths(ApplicationParameters.PackagesLocation, "{0}{1}".format_with(removedPackage.Id, isSideBySide ? "." + removedPackage.Version.to_string() : string.Empty));
            var nupkg = _fileSystem.combine_paths(installDir, nupkgFile);

            FaultTolerance.try_catch_with_logging_exception(
                () => _fileSystem.delete_file(nupkg),
                "Error deleting nupkg file",
                throwError: true);
        }

        public void remove_installation_files(IPackage removedPackage, ChocolateyPackageInformation pkgInfo)
        {
            var isSideBySide = pkgInfo != null && pkgInfo.IsSideBySide;
            var installDir = _fileSystem.combine_paths(ApplicationParameters.PackagesLocation, "{0}{1}".format_with(removedPackage.Id, isSideBySide ? "." + removedPackage.Version.to_string() : string.Empty));

            if (_fileSystem.directory_exists(installDir) && pkgInfo != null && pkgInfo.FilesSnapshot != null)
            {
                foreach (var file in _fileSystem.get_files(installDir, "*.*", SearchOption.AllDirectories).or_empty_list_if_null())
                {
                    var fileSnapshot = pkgInfo.FilesSnapshot.Files.FirstOrDefault(f => f.Path.is_equal_to(file));
                    if (fileSnapshot == null) continue;

                    if (fileSnapshot.Checksum == _filesService.get_package_file(file).Checksum)
                    {
                        FaultTolerance.try_catch_with_logging_exception(
                            () => _fileSystem.delete_file(file),
                            "Error deleting file");
                    } 

                    if (fileSnapshot.Checksum == ApplicationParameters.HashProviderFileLocked)
                    {
                        this.Log().Warn(()=> "Snapshot for '{0}' was attempted when file was locked.{1} Please inspect and manually remove file{1} at '{2}'".format_with(_fileSystem.get_file_name(file), Environment.NewLine, _fileSystem.get_directory_name(file)));
                    }
                }
            }

            if (_fileSystem.directory_exists(installDir) && !_fileSystem.get_files(installDir, "*.*", SearchOption.AllDirectories).or_empty_list_if_null().Any())
            {
                _fileSystem.delete_directory_if_exists(installDir, recursive: true);
            }
        }

        private void set_package_names_if_all_is_specified(ChocolateyConfiguration config, Action customAction)
        {
            if (config.PackageNames.is_equal_to(ApplicationParameters.AllPackages))
            {
                config.ListCommand.LocalOnly = true;
                var sources = config.Sources;
                config.Sources = ApplicationParameters.PackagesLocation;
                var pre = config.Prerelease;
                config.Prerelease = true;
                var noop = config.Noop;
                config.Noop = false;
                config.PackageNames = string.Empty;
                var input = config.Input;
                config.Input = string.Empty;

                config.PackageNames = list_run(config, false).Select(p => p.Name).@join(ApplicationParameters.PackageNamesSeparator);
                config.Input = input;
                config.Noop = noop;
                config.Prerelease = pre;
                config.Sources = sources;

                if (customAction != null) customAction.Invoke();
            }
        }
    }
}<|MERGE_RESOLUTION|>--- conflicted
+++ resolved
@@ -1,1056 +1,1051 @@
-﻿// Copyright © 2011 - Present RealDimensions Software, LLC
-// 
-// Licensed under the Apache License, Version 2.0 (the "License");
-// you may not use this file except in compliance with the License.
-// 
-// You may obtain a copy of the License at
-// 
-// 	http://www.apache.org/licenses/LICENSE-2.0
-// 
-// Unless required by applicable law or agreed to in writing, software
-// distributed under the License is distributed on an "AS IS" BASIS,
-// WITHOUT WARRANTIES OR CONDITIONS OF ANY KIND, either express or implied.
-// See the License for the specific language governing permissions and
-// limitations under the License.
-
-namespace chocolatey.infrastructure.app.services
-{
-    using System;
-    using System.Collections.Concurrent;
-    using System.Collections.Generic;
-    using System.IO;
-    using System.Linq;
-    using NuGet;
-    using adapters;
-    using commandline;
-    using configuration;
-    using domain;
-    using guards;
-    using logging;
-    using nuget;
-    using platforms;
-    using results;
-    using tolerance;
-    using DateTime = adapters.DateTime;
-    using Environment = System.Environment;
-    using IFileSystem = filesystem.IFileSystem;
-
-    //todo - this monolith is too large. Refactor once test coverage is up.
-
-    public class NugetService : INugetService
-    {
-        private readonly IFileSystem _fileSystem;
-        private readonly ILogger _nugetLogger;
-        private readonly IChocolateyPackageInformationService _packageInfoService;
-        private readonly IFilesService _filesService;
-        private readonly Lazy<IDateTime> datetime_initializer = new Lazy<IDateTime>(() => new DateTime());
-
-        private IDateTime DateTime
-        {
-            get { return datetime_initializer.Value; }
-        }
-
-        /// <summary>
-        ///   Initializes a new instance of the <see cref="NugetService" /> class.
-        /// </summary>
-        /// <param name="fileSystem">The file system.</param>
-        /// <param name="nugetLogger">The nuget logger</param>
-        /// <param name="packageInfoService">Package information service</param>
-        /// <param name="filesService">The files service</param>
-        public NugetService(IFileSystem fileSystem, ILogger nugetLogger, IChocolateyPackageInformationService packageInfoService, IFilesService filesService)
-        {
-            _fileSystem = fileSystem;
-            _nugetLogger = nugetLogger;
-            _packageInfoService = packageInfoService;
-            _filesService = filesService;
-        }
-
-        public SourceType SourceType
-        {
-            get { return SourceType.normal; }
-        }
-
-        public void ensure_source_app_installed(ChocolateyConfiguration config, Action<PackageResult> ensureAction)
-        {
-            // nothing to do. Nuget.Core is already part of Chocolatey
-        }
-
-        public void list_noop(ChocolateyConfiguration config)
-        {
-            this.Log().Info("{0} would have searched for '{1}' against the following source(s) :\"{2}\"".format_with(
-                ApplicationParameters.Name,
-                config.Input,
-                config.Sources
-                                ));
-        }
-
-        public IEnumerable<PackageResult> list_run(ChocolateyConfiguration config, bool logResults)
-        {
-<<<<<<< HEAD
-            var packageResults = new ConcurrentDictionary<string, PackageResult>(StringComparer.InvariantCultureIgnoreCase);
-
-=======
->>>>>>> 73ba21f0
-            if (config.RegularOutput) this.Log().Debug(() => "Running list with the following filter = '{0}'".format_with(config.Input));
-            if (config.RegularOutput) this.Log().Debug(() => "--- Start of List ---");
-            foreach (var package in NugetList.GetPackages(config, _nugetLogger))
-            {
-                var pkg = package; // for lamda access
-                if (logResults)
-                {
-                    if (config.RegularOutput)
-                    {
-                        this.Log().Info(config.Verbose ? ChocolateyLoggers.Important : ChocolateyLoggers.Normal, () => "{0} {1}".format_with(pkg.Id, pkg.Version.to_string()));
-                        if (config.Verbose) this.Log().Info(() => " {0}{1} Description: {2}{1} Tags: {3}{1} Number of Downloads: {4}{1}".format_with(pkg.Title.escape_curly_braces(), Environment.NewLine, pkg.Description.escape_curly_braces(), pkg.Tags.escape_curly_braces(), pkg.DownloadCount <= 0 ? "n/a" : pkg.DownloadCount.to_string()));
-                        // Maintainer(s):{3}{1} | pkg.Owners.join(", ") - null at the moment
-                    }
-                    else
-                    {
-                        this.Log().Info(config.Verbose ? ChocolateyLoggers.Important : ChocolateyLoggers.Normal, () => "{0}|{1}".format_with(pkg.Id, pkg.Version.to_string()));
-                    }
-                }
-                else
-                {
-                    this.Log().Debug(() => "{0} {1}".format_with(pkg.Id, pkg.Version.to_string()));
-                }
-
-                yield return new PackageResult(pkg, null);
-            }
-            if (config.RegularOutput) this.Log().Debug(() => "--- End of List ---");
-        }
-
-        public void pack_noop(ChocolateyConfiguration config)
-        {
-            this.Log().Info("{0} would have searched for a nuspec file in \"{1}\" and attempted to compile it.".format_with(
-                ApplicationParameters.Name,
-                _fileSystem.get_current_directory()
-                                ));
-        }
-
-        public string validate_and_return_package_file(ChocolateyConfiguration config, string extension)
-        {
-            Func<IFileSystem, string> getLocalFiles = (fileSystem) =>
-                {
-                    var filesFound = fileSystem.get_files(fileSystem.get_current_directory(), "*" + extension).ToList().or_empty_list_if_null();
-                    Ensure.that(() => filesFound)
-                          .meets((files) => files.Count() == 1,
-                                 (name, value) => { throw new FileNotFoundException("No {0} files (or more than 1) were found to build in '{1}'. Please specify the {0} file or try in a different directory.".format_with(extension, _fileSystem.get_current_directory())); });
-
-                    return filesFound.FirstOrDefault();
-                };
-
-            string filePath = !string.IsNullOrWhiteSpace(config.Input) ? config.Input : getLocalFiles.Invoke(_fileSystem);
-            Ensure.that(() => filePath).meets((file) => _fileSystem.get_file_extension(file).is_equal_to(extension) && _fileSystem.file_exists(file),
-                                              (name, value) => { throw new ArgumentException("File specified is either not found or not a {0} file. '{1}'".format_with(extension, value)); });
-
-            return filePath;
-        }
-
-        public void pack_run(ChocolateyConfiguration config)
-        {
-            string nuspecFilePath = validate_and_return_package_file(config, Constants.ManifestExtension);
-            var nuspecDirectory = _fileSystem.get_full_path(_fileSystem.get_directory_name(nuspecFilePath));
-            if (string.IsNullOrWhiteSpace(nuspecDirectory)) nuspecDirectory = _fileSystem.get_current_directory();
-
-            IDictionary<string, string> properties = new Dictionary<string, string>();
-            // Set the version property if the flag is set
-            if (!string.IsNullOrWhiteSpace(config.Version))
-            {
-                properties["version"] = config.Version;
-            }
-
-            // Initialize the property provider based on what was passed in using the properties flag
-            var propertyProvider = new DictionaryPropertyProvider(properties);
-
-            var basePath = nuspecDirectory;
-            if (config.Information.PlatformType != PlatformType.Windows)
-            {
-                //bug with nuspec and tools/** folder location on Windows.
-                basePath = "./";
-            }
-
-            var builder = new PackageBuilder(nuspecFilePath, basePath, propertyProvider, includeEmptyDirectories: true);
-            if (!string.IsNullOrWhiteSpace(config.Version))
-            {
-                builder.Version = new SemanticVersion(config.Version);
-            }
-
-            string outputFile = builder.Id + "." + builder.Version + Constants.PackageExtension;
-            string outputPath = _fileSystem.combine_paths(_fileSystem.get_current_directory(), outputFile);
-
-            this.Log().Info(() => "Attempting to build package from '{0}'.".format_with(_fileSystem.get_file_name(nuspecFilePath)));
-
-            //IPackage package =
-            NugetPack.BuildPackage(builder, _fileSystem, outputPath);
-            //todo: v1 analyze package
-            //if (package != null)
-            //{
-            //    AnalyzePackage(package);
-            //}
-
-            this.Log().Info(ChocolateyLoggers.Important, () => "Successfully created package '{0}'".format_with(outputFile));
-        }
-
-        public void push_noop(ChocolateyConfiguration config)
-        {
-            string nupkgFilePath = validate_and_return_package_file(config, Constants.PackageExtension);
-            this.Log().Info(() => "Would have attempted to push '{0}' to source '{1}'.".format_with(_fileSystem.get_file_name(nupkgFilePath), config.Sources));
-        }
-
-        public void push_run(ChocolateyConfiguration config)
-        {
-            string nupkgFilePath = validate_and_return_package_file(config, Constants.PackageExtension);
-            if (config.RegularOutput) this.Log().Info(() => "Attempting to push {0} to {1}".format_with(_fileSystem.get_file_name(nupkgFilePath), config.Sources));
-
-            NugetPush.push_package(config, _fileSystem.get_full_path(nupkgFilePath));
-
-            if (config.RegularOutput) this.Log().Warn(ChocolateyLoggers.Important, () => @"
-
-Your package may be subject to moderation. A moderator will review the
-package prior to acceptance. You should have received an email. If you
-don't hear back from moderators within 1-3 business days, please reply
-to the email and ask for status or use contact site admins on the
-package page to contact moderators.
-
-Please ensure your registered email address is correct and emails from
-chocolateywebadmin at googlegroups dot com are not being sent to your
-spam/junk folder.");
-        }
-
-        public void install_noop(ChocolateyConfiguration config, Action<PackageResult> continueAction)
-        {
-            //todo: noop should see if packages are already installed and adjust message, amiright?!
-
-            this.Log().Info("{0} would have used NuGet to install packages (if they are not already installed):{1}{2}".format_with(
-                ApplicationParameters.Name,
-                Environment.NewLine,
-                config.PackageNames
-                                ));
-
-            var tempInstallsLocation = _fileSystem.combine_paths(_fileSystem.get_temp_path(), ApplicationParameters.Name, "TempInstalls_" + DateTime.Now.ToString("yyyyMMdd_HHmmss_ffff"));
-            _fileSystem.create_directory_if_not_exists(tempInstallsLocation);
-
-            var installLocation = ApplicationParameters.PackagesLocation;
-            ApplicationParameters.PackagesLocation = tempInstallsLocation;
-
-            install_run(config, continueAction);
-
-            _fileSystem.delete_directory(tempInstallsLocation, recursive: true);
-            ApplicationParameters.PackagesLocation = installLocation;
-        }
-
-        public ConcurrentDictionary<string, PackageResult> install_run(ChocolateyConfiguration config, Action<PackageResult> continueAction)
-        {
-            _fileSystem.create_directory_if_not_exists(ApplicationParameters.PackagesLocation);
-            var packageInstalls = new ConcurrentDictionary<string, PackageResult>(StringComparer.InvariantCultureIgnoreCase);
-
-            //todo: handle all
-
-            SemanticVersion version = config.Version != null ? new SemanticVersion(config.Version) : null;
-
-            IList<string> packageNames = config.PackageNames.Split(new[] { ApplicationParameters.PackageNamesSeparator }, StringSplitOptions.RemoveEmptyEntries).or_empty_list_if_null().ToList();
-            if (packageNames.Count == 1)
-            {
-                var packageName = packageNames.DefaultIfEmpty(string.Empty).FirstOrDefault();
-                if (packageName.EndsWith(Constants.PackageExtension) || packageName.EndsWith(Constants.ManifestExtension))
-                {
-                    this.Log().Debug("Updating source and package name to handle *.nupkg or *.nuspec file.");
-                    packageNames.Clear();
-
-                    config.Sources = _fileSystem.get_directory_name(_fileSystem.get_full_path(packageName));
-
-                    if (packageName.EndsWith(Constants.ManifestExtension))
-                    {
-                        packageNames.Add(_fileSystem.get_file_name_without_extension(packageName));
-
-                        this.Log().Debug("Building nuspec file prior to install.");
-                        config.Input = packageName;
-                        // build package
-                        pack_run(config);
-                    }
-                    else
-                    {
-                        var packageFile = new OptimizedZipPackage(_fileSystem.get_full_path(packageName));
-                        packageNames.Add(packageFile.Id);
-                    }
-                }
-            }
-
-            // this is when someone points the source directly at a nupkg 
-            // e.g. -source c:\somelocation\somewhere\packagename.nupkg
-            if (config.Sources.to_string().EndsWith(Constants.PackageExtension))
-            {
-                config.Sources = _fileSystem.get_directory_name(_fileSystem.get_full_path(config.Sources));
-            }
-
-            var packageManager = NugetCommon.GetPackageManager(
-                config, _nugetLogger,
-                installSuccessAction: (e) =>
-                    {
-                        var pkg = e.Package;
-                        var packageResult = packageInstalls.GetOrAdd(pkg.Id.to_lower(), new PackageResult(pkg, e.InstallPath));
-                        packageResult.InstallLocation = e.InstallPath;
-                        packageResult.Messages.Add(new ResultMessage(ResultType.Debug, ApplicationParameters.Messages.ContinueChocolateyAction));
-
-                        if (continueAction != null) continueAction.Invoke(packageResult);
-                    },
-                uninstallSuccessAction: null,
-                addUninstallHandler: true);
-
-
-            foreach (string packageName in packageNames.or_empty_list_if_null())
-            {
-                //todo: get smarter about realizing multiple versions have been installed before and allowing that
-
-                remove_rollback_directory_if_exists(packageName);
-
-                IPackage installedPackage = packageManager.LocalRepository.FindPackage(packageName);
-
-                if (installedPackage != null && (version == null || version == installedPackage.Version) && !config.Force)
-                {
-                    string logMessage = "{0} v{1} already installed.{2} Use --force to reinstall, specify a version to install, or try upgrade.".format_with(installedPackage.Id, installedPackage.Version, Environment.NewLine);
-                    var nullResult = packageInstalls.GetOrAdd(packageName, new PackageResult(installedPackage, _fileSystem.combine_paths(ApplicationParameters.PackagesLocation, installedPackage.Id)));
-                    nullResult.Messages.Add(new ResultMessage(ResultType.Warn, logMessage));
-                    nullResult.Messages.Add(new ResultMessage(ResultType.Inconclusive, logMessage));
-                    this.Log().Warn(ChocolateyLoggers.Important, logMessage);
-                    continue;
-                }
-
-                if (installedPackage != null && (version == null || version == installedPackage.Version) && config.Force)
-                {
-                    this.Log().Debug(() => "{0} v{1} already installed. Forcing reinstall.".format_with(installedPackage.Id, installedPackage.Version));
-                    version = installedPackage.Version;
-                }
-
-                IPackage availablePackage = packageManager.SourceRepository.FindPackage(packageName, version, config.Prerelease, allowUnlisted: false);
-                if (availablePackage == null)
-                {
-                    var logMessage = "{0} not installed. The package was not found with the source(s) listed.{1} If you specified a particular version and are receiving this message, it is possible that the package name exists but the version does not.{1} Version: \"{2}\"{1} Source(s): \"{3}\"".format_with(packageName, Environment.NewLine, config.Version, config.Sources);
-                    this.Log().Error(ChocolateyLoggers.Important, logMessage);
-                    var noPkgResult = packageInstalls.GetOrAdd(packageName, new PackageResult(packageName, version.to_string(), null));
-                    noPkgResult.Messages.Add(new ResultMessage(ResultType.Error, logMessage));
-                    continue;
-                }
-
-                if (installedPackage != null && (installedPackage.Version == availablePackage.Version) && config.Force)
-                {
-                    var forcedResult = packageInstalls.GetOrAdd(packageName, new PackageResult(installedPackage, _fileSystem.combine_paths(ApplicationParameters.PackagesLocation, installedPackage.Id)));
-                    forcedResult.Messages.Add(new ResultMessage(ResultType.Note, "Backing up and removing old version"));
-
-                    backup_existing_version(config, installedPackage, _packageInfoService.get_package_information(installedPackage));
-
-                    try
-                    {
-                        packageManager.UninstallPackage(installedPackage, forceRemove: config.Force, removeDependencies: config.ForceDependencies);
-                        if (!forcedResult.InstallLocation.is_equal_to(ApplicationParameters.PackagesLocation))
-                        {
-                            _fileSystem.delete_directory_if_exists(forcedResult.InstallLocation, recursive: true);
-                        }
-                    }
-                    catch (Exception ex)
-                    {
-                        string logMessage = "{0}:{1} {2}".format_with("Unable to remove existing package prior to forced reinstall", Environment.NewLine, ex.Message);
-                        this.Log().Warn(logMessage);
-                        forcedResult.Messages.Add(new ResultMessage(ResultType.Inconclusive, logMessage));
-                    }
-                }
-
-                try
-                {
-                    using (packageManager.SourceRepository.StartOperation(
-                        RepositoryOperationNames.Install,
-                        packageName,
-                        version == null ? null : version.ToString()))
-                    {
-                        packageManager.InstallPackage(availablePackage, ignoreDependencies: config.IgnoreDependencies, allowPrereleaseVersions: config.Prerelease);
-                        //packageManager.InstallPackage(packageName, version, configuration.IgnoreDependencies, configuration.Prerelease);
-                    }
-                }
-                catch (Exception ex)
-                {
-                    var logMessage = "{0} not installed. An error occurred during installation:{1} {2}".format_with(packageName, Environment.NewLine, ex.Message);
-                    this.Log().Error(ChocolateyLoggers.Important, logMessage);
-                    var errorResult = packageInstalls.GetOrAdd(packageName, new PackageResult(packageName, version.to_string(), null));
-                    errorResult.Messages.Add(new ResultMessage(ResultType.Error, logMessage));
-                    if (continueAction != null) continueAction.Invoke(errorResult);
-                }
-            }
-
-            return packageInstalls;
-        }
-
-        public void remove_rollback_directory_if_exists(string packageName)
-        {
-            var rollbackDirectory = _fileSystem.combine_paths(ApplicationParameters.PackageBackupLocation, packageName);
-            if (!_fileSystem.directory_exists(rollbackDirectory))
-            {
-                //search for folder
-                var possibleRollbacks = _fileSystem.get_directories(ApplicationParameters.PackageBackupLocation, packageName + "*");
-                if (possibleRollbacks != null && possibleRollbacks.Count() != 0)
-                {
-                    rollbackDirectory = possibleRollbacks.OrderByDescending(p => p).DefaultIfEmpty(string.Empty).FirstOrDefault();
-                }
-            }
-
-            if (string.IsNullOrWhiteSpace(rollbackDirectory) || !_fileSystem.directory_exists(rollbackDirectory)) return;
-
-            FaultTolerance.try_catch_with_logging_exception(
-                () => _fileSystem.delete_directory_if_exists(rollbackDirectory, recursive: true),
-                "Attempted to remove '{0}' but had an error:".format_with(rollbackDirectory),
-                logWarningInsteadOfError: true);
-        }
-
-        public ConcurrentDictionary<string, PackageResult> upgrade_noop(ChocolateyConfiguration config, Action<PackageResult> continueAction)
-        {
-            config.Force = false;
-            return upgrade_run(config, continueAction, performAction: false);
-        }
-
-        public ConcurrentDictionary<string, PackageResult> upgrade_run(ChocolateyConfiguration config, Action<PackageResult> continueAction)
-        {
-            return upgrade_run(config, continueAction, performAction: true);
-        }
-
-        public ConcurrentDictionary<string, PackageResult> upgrade_run(ChocolateyConfiguration config, Action<PackageResult> continueAction, bool performAction)
-        {
-            _fileSystem.create_directory_if_not_exists(ApplicationParameters.PackagesLocation);
-            var packageInstalls = new ConcurrentDictionary<string, PackageResult>(StringComparer.InvariantCultureIgnoreCase);
-
-            SemanticVersion version = config.Version != null ? new SemanticVersion(config.Version) : null;
-            var packageManager = NugetCommon.GetPackageManager(
-                config,
-                _nugetLogger,
-                installSuccessAction: (e) =>
-                    {
-                        var pkg = e.Package;
-                        var packageResult = packageInstalls.GetOrAdd(pkg.Id.to_lower(), new PackageResult(pkg, e.InstallPath));
-                        packageResult.InstallLocation = e.InstallPath;
-                        packageResult.Messages.Add(new ResultMessage(ResultType.Debug, ApplicationParameters.Messages.ContinueChocolateyAction));
-
-                        if (continueAction != null) continueAction.Invoke(packageResult);
-                    },
-                uninstallSuccessAction: null,
-                addUninstallHandler: false);
-
-            var configIgnoreDependencies = config.IgnoreDependencies;
-            set_package_names_if_all_is_specified(config, () => { config.IgnoreDependencies = true; });
-            config.IgnoreDependencies = configIgnoreDependencies;
-
-            foreach (string packageName in config.PackageNames.Split(new[] { ApplicationParameters.PackageNamesSeparator }, StringSplitOptions.RemoveEmptyEntries).or_empty_list_if_null())
-            {
-                remove_rollback_directory_if_exists(packageName);
-
-                IPackage installedPackage = packageManager.LocalRepository.FindPackage(packageName);
-
-                if (installedPackage == null)
-                {
-                    if (config.UpgradeCommand.FailOnNotInstalled)
-                    {
-                        string failLogMessage = "{0} is not installed. Cannot upgrade a non-existent package.".format_with(packageName);
-                        var result = packageInstalls.GetOrAdd(packageName, new PackageResult(packageName, null, null));
-                        result.Messages.Add(new ResultMessage(ResultType.Error, failLogMessage));
-                        if (config.RegularOutput) this.Log().Error(ChocolateyLoggers.Important, failLogMessage);
-
-                        continue;
-                    }
-
-                    string logMessage = @"{0} is not installed. Installing...".format_with(packageName);
-
-                    if (config.RegularOutput) this.Log().Warn(ChocolateyLoggers.Important, logMessage);
-
-                    var packageNames = config.PackageNames;
-                    config.PackageNames = packageName;
-                    if (config.Noop)
-                    {
-                        install_noop(config, continueAction);
-                    }
-                    else
-                    {
-                        var installResults = install_run(config, continueAction);
-                        foreach (var result in installResults)
-                        {
-                            packageInstalls.GetOrAdd(result.Key, result.Value);
-                        }
-                    }
-
-                    config.PackageNames = packageNames;
-                    continue;
-                }
-
-                var pkgInfo = _packageInfoService.get_package_information(installedPackage);
-                bool isPinned = pkgInfo != null && pkgInfo.IsPinned;
-
-
-                IPackage availablePackage = packageManager.SourceRepository.FindPackage(packageName, version, config.Prerelease, allowUnlisted: false);
-                if (availablePackage == null)
-                {
-                    string logMessage = "{0} was not found with the source(s) listed.{1} If you specified a particular version and are receiving this message, it is possible that the package name exists but the version does not.{1} Version: \"{2}\"{1} Source(s): \"{3}\"".format_with(packageName, Environment.NewLine, config.Version, config.Sources);
-                    var unfoundResult = packageInstalls.GetOrAdd(packageName, new PackageResult(packageName, version.to_string(), null));
-
-                    if (config.UpgradeCommand.FailOnUnfound)
-                    {
-                        unfoundResult.Messages.Add(new ResultMessage(ResultType.Error, logMessage));
-                        if (config.RegularOutput) this.Log().Error(ChocolateyLoggers.Important, logMessage);
-                    }
-                    else
-                    {
-                        unfoundResult.Messages.Add(new ResultMessage(ResultType.Warn, logMessage));
-                        unfoundResult.Messages.Add(new ResultMessage(ResultType.Inconclusive, logMessage));
-                        if (config.RegularOutput)
-                        {
-                            this.Log().Warn(ChocolateyLoggers.Important, logMessage);
-                        }
-                        else
-                        {
-                            //last one is whether this package is pinned or not
-                            this.Log().Info("{0}|{1}|{1}|{2}".format_with(installedPackage.Id, installedPackage.Version, isPinned.to_string().to_lower()));
-                        }
-                    }
-
-                    continue;
-                }
-
-                if (pkgInfo != null && pkgInfo.IsSideBySide)
-                {
-                    //todo: get smarter about realizing multiple versions have been installed before and allowing that
-                }
-
-                var packageResult = packageInstalls.GetOrAdd(packageName, new PackageResult(availablePackage, _fileSystem.combine_paths(ApplicationParameters.PackagesLocation, availablePackage.Id)));
-
-                if ((installedPackage.Version > availablePackage.Version))
-                {
-                    string logMessage = "{0} v{1} is newer than the most recent.{2} You must be smarter than the average bear...".format_with(installedPackage.Id, installedPackage.Version, Environment.NewLine);
-                    packageResult.Messages.Add(new ResultMessage(ResultType.Inconclusive, logMessage));
-
-                    if (!config.UpgradeCommand.NotifyOnlyAvailableUpgrades)
-                    {
-                        if (config.RegularOutput)
-                        {
-                            this.Log().Info(ChocolateyLoggers.Important, logMessage);
-                        }
-                        else
-                        {
-                            this.Log().Info("{0}|{1}|{1}|{2}".format_with(installedPackage.Id, installedPackage.Version, isPinned.to_string().to_lower()));
-                        }
-                    }
-
-                    continue;
-                }
-
-                if (installedPackage.Version == availablePackage.Version)
-                {
-                    string logMessage = "{0} v{1} is the latest version available based on your source(s).".format_with(installedPackage.Id, installedPackage.Version);
-
-                    if (!config.Force)
-                    {
-                        if (packageResult.Messages.Count((p) => p.Message == ApplicationParameters.Messages.ContinueChocolateyAction) == 0)
-                        {
-                            packageResult.Messages.Add(new ResultMessage(ResultType.Inconclusive, logMessage));
-                        }
-
-                        if (!config.UpgradeCommand.NotifyOnlyAvailableUpgrades)
-                        {
-                            if (config.RegularOutput)
-                            {
-                                this.Log().Info(logMessage);
-                            }
-                            else
-                            {
-                                this.Log().Info("{0}|{1}|{2}|{3}".format_with(installedPackage.Id, installedPackage.Version, availablePackage.Version, isPinned.to_string().to_lower()));
-                            }
-                        }
-                        
-                        continue;
-                    }
-
-                    packageResult.Messages.Add(new ResultMessage(ResultType.Note, logMessage));
-                    if (config.RegularOutput) this.Log().Info(logMessage);
-                }
-
-                if ((availablePackage.Version > installedPackage.Version) || config.Force)
-                {
-                    if (availablePackage.Version > installedPackage.Version)
-                    {
-                        string logMessage = "You have {0} v{1} installed. Version {2} is available based on your source(s).".format_with(installedPackage.Id, installedPackage.Version, availablePackage.Version);
-                        packageResult.Messages.Add(new ResultMessage(ResultType.Note, logMessage));
-
-                        if (config.RegularOutput)
-                        {
-                            this.Log().Warn(logMessage);
-                        }
-                        else
-                        {
-                            this.Log().Info("{0}|{1}|{2}|{3}".format_with(installedPackage.Id, installedPackage.Version, availablePackage.Version, isPinned.to_string().to_lower()));
-                        }
-                    }
-
-                    if (isPinned)
-                    {
-                        string logMessage = "{0} is pinned. Skipping pinned package.".format_with(packageName);
-                        packageResult.Messages.Add(new ResultMessage(ResultType.Warn, logMessage));
-                        packageResult.Messages.Add(new ResultMessage(ResultType.Inconclusive, logMessage));
-                        if (config.RegularOutput) this.Log().Warn(ChocolateyLoggers.Important, logMessage);
-
-                        continue;
-                    }
-
-                    if (performAction)
-                    {
-                        try
-                        {
-                            using (packageManager.SourceRepository.StartOperation(
-                                RepositoryOperationNames.Update,
-                                packageName,
-                                version == null ? null : version.ToString()))
-                            {
-                                rename_legacy_package_version(config, installedPackage, pkgInfo);
-                                backup_existing_version(config, installedPackage, pkgInfo);
-                                remove_shim_directors(config, installedPackage, pkgInfo);
-                                if (config.Force && (installedPackage.Version == availablePackage.Version))
-                                {
-                                    FaultTolerance.try_catch_with_logging_exception(
-                                        () => _fileSystem.delete_directory_if_exists(_fileSystem.combine_paths(ApplicationParameters.PackagesLocation, installedPackage.Id), recursive: true),
-                                        "Error during force upgrade");
-                                    packageManager.InstallPackage(availablePackage, config.IgnoreDependencies, config.Prerelease);
-                                }
-                                else
-                                {
-                                    packageManager.UpdatePackage(availablePackage, updateDependencies: !config.IgnoreDependencies, allowPrereleaseVersions: config.Prerelease);
-                                }
-                            }
-                        }
-                        catch (Exception ex)
-                        {
-                            var logMessage = "{0} not upgraded. An error occurred during installation:{1} {2}".format_with(packageName, Environment.NewLine, ex.Message);
-                            this.Log().Error(ChocolateyLoggers.Important, logMessage);
-                            packageResult.Messages.Add(new ResultMessage(ResultType.Error, logMessage));
-                            if (continueAction != null) continueAction.Invoke(packageResult);
-                        }
-                    }
-                }
-            }
-
-            return packageInstalls;
-        }
-
-        public void rename_legacy_package_version(ChocolateyConfiguration config, IPackage installedPackage, ChocolateyPackageInformation pkgInfo)
-        {
-            if (pkgInfo != null && pkgInfo.IsSideBySide) return;
-
-            var installDirectory = _fileSystem.combine_paths(ApplicationParameters.PackagesLocation, installedPackage.Id);
-            if (!_fileSystem.directory_exists(installDirectory))
-            {
-                // if the folder has a version on it, we need to rename the folder first.
-                var pathResolver = new ChocolateyPackagePathResolver(NugetCommon.GetNuGetFileSystem(config, _nugetLogger), useSideBySidePaths: true);
-                installDirectory = pathResolver.GetInstallPath(installedPackage);
-                if (_fileSystem.directory_exists(installDirectory))
-                {
-                    FaultTolerance.try_catch_with_logging_exception(
-                        () => _fileSystem.move_directory(installDirectory, _fileSystem.combine_paths(ApplicationParameters.PackagesLocation, installedPackage.Id)),
-                        "Error during old package rename");
-                }
-            }
-        }
-
-        public void backup_existing_version(ChocolateyConfiguration config, IPackage installedPackage, ChocolateyPackageInformation packageInfo)
-        {
-            _fileSystem.create_directory_if_not_exists(ApplicationParameters.PackageBackupLocation);
-
-            var pathResolver = NugetCommon.GetPathResolver(config, NugetCommon.GetNuGetFileSystem(config, _nugetLogger));
-            var pkgInstallPath = pathResolver.GetInstallPath(installedPackage);
-            if (!_fileSystem.directory_exists(pkgInstallPath))
-            {
-                var chocoPathResolver = pathResolver as ChocolateyPackagePathResolver;
-                if (chocoPathResolver != null)
-                {
-                    chocoPathResolver.UseSideBySidePaths = !chocoPathResolver.UseSideBySidePaths;
-                    pkgInstallPath = chocoPathResolver.GetInstallPath(installedPackage);
-                }
-            }
-
-            if (_fileSystem.directory_exists(pkgInstallPath))
-            {
-                this.Log().Debug("Backing up existing {0} prior to upgrade.".format_with(installedPackage.Id));
-
-                var backupLocation = pkgInstallPath.Replace(ApplicationParameters.PackagesLocation, ApplicationParameters.PackageBackupLocation);
-
-                var errored = false;
-                try
-                {
-                    _fileSystem.move_directory(pkgInstallPath, backupLocation);
-                }
-                catch (Exception ex)
-                {
-                    errored = true;
-                    this.Log().Error("Error during backup (move phase):{0} {1}".format_with(Environment.NewLine, ex.Message));
-                }
-                finally
-                {
-                    try
-                    {
-                        _fileSystem.copy_directory(backupLocation, pkgInstallPath, overwriteExisting: true);
-                    }
-                    catch (Exception ex)
-                    {
-                        errored = true;
-                        this.Log().Error("Error during backup (reset phase):{0} {1}".format_with(Environment.NewLine, ex.Message));
-                    }
-                }
-
-                backup_changed_files(pkgInstallPath, config, packageInfo);
-
-                if (errored)
-                {
-                    this.Log().Warn(ChocolateyLoggers.Important,
-                                    @"There was an error accessing files. This could mean there is a 
- process locking the folder or files. Please make sure nothing is 
- running that would lock the files or folders in this directory prior 
- to upgrade. If the package fails to upgrade, this is likely the cause.");
-                }
-            }
-        }
-
-        public void backup_changed_files(string packageInstallPath, ChocolateyConfiguration config, ChocolateyPackageInformation packageInfo)
-        {
-            if (packageInfo == null || packageInfo.Package == null) return;
-
-            var version = packageInfo.Package.Version.to_string();
-
-            if (packageInfo.FilesSnapshot == null || packageInfo.FilesSnapshot.Files.Count == 0)
-            {
-                var configFiles = _fileSystem.get_files(packageInstallPath, ApplicationParameters.ConfigFileExtensions, SearchOption.AllDirectories);
-                foreach (var file in configFiles.or_empty_list_if_null())
-                {
-                    var backupName = "{0}.{1}".format_with(_fileSystem.get_file_name(file), version);
-
-                    FaultTolerance.try_catch_with_logging_exception(
-                        () => _fileSystem.copy_file(file, _fileSystem.combine_paths(_fileSystem.get_directory_name(file), backupName), overwriteExisting: true),
-                        "Error backing up configuration file");
-                }
-            }
-            else
-            {
-                var currentFiles = _filesService.capture_package_files(packageInstallPath, config);
-                foreach (var currentFile in currentFiles.Files.or_empty_list_if_null())
-                {
-                    var installedFile = packageInfo.FilesSnapshot.Files.FirstOrDefault(x => x.Path.is_equal_to(currentFile.Path));
-                    if (installedFile != null)
-                    {
-                        if (!currentFile.Checksum.is_equal_to(installedFile.Checksum))
-                        {
-                            var backupName = "{0}.{1}".format_with(_fileSystem.get_file_name(currentFile.Path), version);
-                            FaultTolerance.try_catch_with_logging_exception(
-                                () => _fileSystem.copy_file(currentFile.Path, _fileSystem.combine_paths(_fileSystem.get_directory_name(currentFile.Path), backupName), overwriteExisting: true),
-                                "Error backing up changed file");
-                        }
-                    }
-                }
-            }
-        }
-
-        /// <summary>
-        /// Remove the shimgen director files from the package.
-        /// These are .gui/.ignore files that may have been created during the installation 
-        /// process and won't be pulled by the nuget package replacement.
-        /// This usually happens when package maintainers haven't been very good about how 
-        /// they create the files in the past (not using force with new-item typically throws 
-        /// an error if the file exists).
-        /// </summary>
-        /// <param name="config">The configuration.</param>
-        /// <param name="installedPackage">The installed package.</param>
-        /// <param name="pkgInfo">The package information.</param>
-        private void remove_shim_directors(ChocolateyConfiguration config, IPackage installedPackage, ChocolateyPackageInformation pkgInfo)
-        {
-            var pathResolver = NugetCommon.GetPathResolver(config, NugetCommon.GetNuGetFileSystem(config, _nugetLogger));
-            var pkgInstallPath = pathResolver.GetInstallPath(installedPackage);
-            if (!_fileSystem.directory_exists(pkgInstallPath))
-            {
-                var chocoPathResolver = pathResolver as ChocolateyPackagePathResolver;
-                if (chocoPathResolver != null)
-                {
-                    chocoPathResolver.UseSideBySidePaths = !chocoPathResolver.UseSideBySidePaths;
-                    pkgInstallPath = chocoPathResolver.GetInstallPath(installedPackage);
-                }
-            }
-
-            if (_fileSystem.directory_exists(pkgInstallPath))
-            {
-                var shimDirectorFiles = _fileSystem.get_files(pkgInstallPath, ApplicationParameters.ShimDirectorFileExtensions, SearchOption.AllDirectories);
-                foreach (var file in shimDirectorFiles.or_empty_list_if_null())
-                {
-                    FaultTolerance.try_catch_with_logging_exception(
-                        () => _fileSystem.delete_file(file),
-                        "Error deleting shim director file");
-                }
-            }
-        }
-
-        public void uninstall_noop(ChocolateyConfiguration config, Action<PackageResult> continueAction)
-        {
-            var results = uninstall_run(config, continueAction, performAction: false);
-            foreach (var packageResult in results.or_empty_list_if_null())
-            {
-                var package = packageResult.Value.Package;
-                if (package != null) this.Log().Warn("Would have uninstalled {0} v{1}.".format_with(package.Id, package.Version.to_string()));
-            }
-        }
-
-        public ConcurrentDictionary<string, PackageResult> uninstall_run(ChocolateyConfiguration config, Action<PackageResult> continueAction)
-        {
-            return uninstall_run(config, continueAction, performAction: true);
-        }
-
-        public ConcurrentDictionary<string, PackageResult> uninstall_run(ChocolateyConfiguration config, Action<PackageResult> continueAction, bool performAction)
-        {
-            var packageUninstalls = new ConcurrentDictionary<string, PackageResult>(StringComparer.InvariantCultureIgnoreCase);
-
-            SemanticVersion version = config.Version != null ? new SemanticVersion(config.Version) : null;
-            var packageManager = NugetCommon.GetPackageManager(config, _nugetLogger,
-                                                               installSuccessAction: null,
-                                                               uninstallSuccessAction: (e) =>
-                                                                   {
-                                                                       var pkg = e.Package;
-                                                                       "chocolatey".Log().Info(ChocolateyLoggers.Important, " {0} has been successfully uninstalled.".format_with(pkg.Id));
-                                                                   },
-                                                               addUninstallHandler: true);
-
-            var loopCount = 0;
-            packageManager.PackageUninstalling += (s, e) =>
-                {
-                    var pkg = e.Package;
-
-                    // this section fires twice sometimes, like for older packages in a sxs install...
-                    var packageResult = packageUninstalls.GetOrAdd(pkg.Id.to_lower() + "." + pkg.Version.to_string(), new PackageResult(pkg, e.InstallPath));
-                    packageResult.InstallLocation = e.InstallPath;
-                    string logMessage = "{0}{1} v{2}{3}".format_with(Environment.NewLine, pkg.Id, pkg.Version.to_string(), config.Force ? " (forced)" : string.Empty);
-                    if (packageResult.Messages.Count((p) => p.Message == ApplicationParameters.Messages.NugetEventActionHeader) == 0)
-                    {
-                        packageResult.Messages.Add(new ResultMessage(ResultType.Debug, ApplicationParameters.Messages.NugetEventActionHeader));
-                        "chocolatey".Log().Info(ChocolateyLoggers.Important, logMessage);
-                        loopCount = 0;
-                    }
-                    else
-                    {
-                        "chocolatey".Log().Debug(ChocolateyLoggers.Important, "Another time through!{0}{1}".format_with(Environment.NewLine, logMessage));
-                        loopCount += 1;
-                    }
-
-                    if (loopCount == 10)
-                    {
-                        this.Log().Warn("Loop detected. Attempting to break out. Check for issues with {0}".format_with(pkg.Id));
-                        return;
-                    }
-
-                    // is this the latest version or have you passed --sxs? This is the only way you get through to the continue action.
-                    var latestVersion = packageManager.LocalRepository.FindPackage(e.Package.Id);
-                    if (latestVersion.Version == pkg.Version || config.AllowMultipleVersions)
-                    {
-                        packageResult.Messages.Add(new ResultMessage(ResultType.Debug, ApplicationParameters.Messages.ContinueChocolateyAction));
-                        if (continueAction != null) continueAction.Invoke(packageResult);
-                    }
-                    else
-                    {
-                        //todo:allow cleaning of pkgstore files
-                    }
-                };
-
-            set_package_names_if_all_is_specified(config, () =>
-                {
-                    // force remove the item, ignore the dependencies
-                    // as those are going to be picked up anyway
-                    config.Force = true;
-                    config.ForceDependencies = false;
-                });
-
-            foreach (string packageName in config.PackageNames.Split(new[] { ApplicationParameters.PackageNamesSeparator }, StringSplitOptions.RemoveEmptyEntries).or_empty_list_if_null())
-            {
-                remove_rollback_directory_if_exists(packageName);
-
-                IList<IPackage> installedPackageVersions = new List<IPackage>();
-                if (string.IsNullOrWhiteSpace(config.Version))
-                {
-                    installedPackageVersions = packageManager.LocalRepository.FindPackagesById(packageName).OrderBy((p) => p.Version).ToList();
-                }
-                else
-                {
-                    IPackage installedPackage = packageManager.LocalRepository.FindPackage(packageName);
-                    if (installedPackage != null) installedPackageVersions.Add(installedPackage);
-                }
-
-                if (installedPackageVersions.Count == 0)
-                {
-                    string logMessage = "{0} is not installed. Cannot uninstall a non-existent package.".format_with(packageName);
-                    var missingResult = packageUninstalls.GetOrAdd(packageName, new PackageResult(packageName, null, null));
-                    missingResult.Messages.Add(new ResultMessage(ResultType.Error, logMessage));
-
-                    if (config.RegularOutput) this.Log().Error(ChocolateyLoggers.Important, logMessage);
-                    continue;
-                }
-
-                var packageVersionsToRemove = installedPackageVersions.ToList();
-                if (!config.AllVersions && installedPackageVersions.Count > 1)
-                {
-                    if (config.PromptForConfirmation)
-                    {
-                        packageVersionsToRemove.Clear();
-
-                        IList<string> choices = new List<string>();
-                        const string abortChoice = "None";
-                        choices.Add(abortChoice);
-                        foreach (var installedVersion in installedPackageVersions.or_empty_list_if_null())
-                        {
-                            choices.Add(installedVersion.Version.to_string());
-                        }
-
-                        const string allVersionsChoice = "All versions";
-                        if (installedPackageVersions.Count != 1)
-                        {
-                            choices.Add(allVersionsChoice);
-                        }
-
-                        var selection = InteractivePrompt.prompt_for_confirmation("Which version of {0} would you like to uninstall?".format_with(packageName), choices, defaultChoice: null, requireAnswer: true);
-
-                        if (string.IsNullOrWhiteSpace(selection)) continue;
-                        if (selection.is_equal_to(abortChoice)) continue;
-                        if (selection.is_equal_to(allVersionsChoice))
-                        {
-                            packageVersionsToRemove = installedPackageVersions.ToList();
-                            if (config.RegularOutput) this.Log().Info(() => "You selected to remove all versions of {0}".format_with(packageName));
-                        }
-                        else
-                        {
-                            IPackage pkg = installedPackageVersions.FirstOrDefault((p) => p.Version.to_string().is_equal_to(selection));
-                            packageVersionsToRemove.Add(pkg);
-                            if (config.RegularOutput) this.Log().Info(() => "You selected {0} v{1}".format_with(pkg.Id, pkg.Version.to_string()));
-                        }
-                    }
-                }
-
-                foreach (var packageVersion in packageVersionsToRemove)
-                {
-                    var pkgInfo = _packageInfoService.get_package_information(packageVersion);
-                    if (pkgInfo != null && pkgInfo.IsPinned)
-                    {
-                        string logMessage = "{0} is pinned. Skipping pinned package.".format_with(packageName);
-                        var pinnedResult = packageUninstalls.GetOrAdd(packageName, new PackageResult(packageName, null, null));
-                        pinnedResult.Messages.Add(new ResultMessage(ResultType.Warn, logMessage));
-                        pinnedResult.Messages.Add(new ResultMessage(ResultType.Inconclusive, logMessage));
-                        if (config.RegularOutput) this.Log().Warn(ChocolateyLoggers.Important, logMessage);
-                        continue;
-                    }
-
-                    if (performAction)
-                    {
-                        try
-                        {
-                            using (packageManager.SourceRepository.StartOperation(
-                                RepositoryOperationNames.Install,
-                                packageName,
-                                version == null ? null : version.ToString()))
-                            {
-                                rename_legacy_package_version(config, packageVersion, pkgInfo);
-                                backup_existing_version(config, packageVersion, pkgInfo);
-                                packageManager.UninstallPackage(packageVersion, forceRemove: config.Force, removeDependencies: config.ForceDependencies);
-                                ensure_nupkg_is_removed(packageVersion, pkgInfo);
-                                remove_installation_files(packageVersion, pkgInfo);
-                            }
-                        }
-                        catch (Exception ex)
-                        {
-                            var logMessage = "{0} not uninstalled. An error occurred during uninstall:{1} {2}".format_with(packageName, Environment.NewLine, ex.Message);
-                            this.Log().Error(ChocolateyLoggers.Important, logMessage);
-                            var result = packageUninstalls.GetOrAdd(packageVersion.Id.to_lower() + "." + packageVersion.Version.to_string(), new PackageResult(packageVersion, _fileSystem.combine_paths(ApplicationParameters.PackagesLocation, packageVersion.Id)));
-                            result.Messages.Add(new ResultMessage(ResultType.Error, logMessage));
-                            // do not call continueAction - will result in multiple passes
-                        }
-                    }
-                    else
-                    {
-                        // continue action won't be found b/c we are not actually uninstalling (this is noop)
-                        var result = packageUninstalls.GetOrAdd(packageVersion.Id.to_lower() + "." + packageVersion.Version.to_string(), new PackageResult(packageVersion, _fileSystem.combine_paths(ApplicationParameters.PackagesLocation, packageVersion.Id)));
-                        if (continueAction != null) continueAction.Invoke(result);
-                    }
-                }
-            }
-
-            return packageUninstalls;
-        }
-
-        /// <summary>
-        /// NuGet will happily report a package has been uninstalled, even if it doesn't always remove the nupkg.
-        /// Ensure that the package is deleted or throw an error.
-        /// </summary>
-        /// <param name="removedPackage">The installed package.</param>
-        /// <param name="pkgInfo">The package information.</param>
-        private void ensure_nupkg_is_removed(IPackage removedPackage, ChocolateyPackageInformation pkgInfo)
-        {
-            var isSideBySide = pkgInfo != null && pkgInfo.IsSideBySide;
-
-            var nupkgFile = "{0}{1}.nupkg".format_with(removedPackage.Id, isSideBySide ? "." + removedPackage.Version.to_string() : string.Empty);
-            var installDir = _fileSystem.combine_paths(ApplicationParameters.PackagesLocation, "{0}{1}".format_with(removedPackage.Id, isSideBySide ? "." + removedPackage.Version.to_string() : string.Empty));
-            var nupkg = _fileSystem.combine_paths(installDir, nupkgFile);
-
-            FaultTolerance.try_catch_with_logging_exception(
-                () => _fileSystem.delete_file(nupkg),
-                "Error deleting nupkg file",
-                throwError: true);
-        }
-
-        public void remove_installation_files(IPackage removedPackage, ChocolateyPackageInformation pkgInfo)
-        {
-            var isSideBySide = pkgInfo != null && pkgInfo.IsSideBySide;
-            var installDir = _fileSystem.combine_paths(ApplicationParameters.PackagesLocation, "{0}{1}".format_with(removedPackage.Id, isSideBySide ? "." + removedPackage.Version.to_string() : string.Empty));
-
-            if (_fileSystem.directory_exists(installDir) && pkgInfo != null && pkgInfo.FilesSnapshot != null)
-            {
-                foreach (var file in _fileSystem.get_files(installDir, "*.*", SearchOption.AllDirectories).or_empty_list_if_null())
-                {
-                    var fileSnapshot = pkgInfo.FilesSnapshot.Files.FirstOrDefault(f => f.Path.is_equal_to(file));
-                    if (fileSnapshot == null) continue;
-
-                    if (fileSnapshot.Checksum == _filesService.get_package_file(file).Checksum)
-                    {
-                        FaultTolerance.try_catch_with_logging_exception(
-                            () => _fileSystem.delete_file(file),
-                            "Error deleting file");
-                    } 
-
-                    if (fileSnapshot.Checksum == ApplicationParameters.HashProviderFileLocked)
-                    {
-                        this.Log().Warn(()=> "Snapshot for '{0}' was attempted when file was locked.{1} Please inspect and manually remove file{1} at '{2}'".format_with(_fileSystem.get_file_name(file), Environment.NewLine, _fileSystem.get_directory_name(file)));
-                    }
-                }
-            }
-
-            if (_fileSystem.directory_exists(installDir) && !_fileSystem.get_files(installDir, "*.*", SearchOption.AllDirectories).or_empty_list_if_null().Any())
-            {
-                _fileSystem.delete_directory_if_exists(installDir, recursive: true);
-            }
-        }
-
-        private void set_package_names_if_all_is_specified(ChocolateyConfiguration config, Action customAction)
-        {
-            if (config.PackageNames.is_equal_to(ApplicationParameters.AllPackages))
-            {
-                config.ListCommand.LocalOnly = true;
-                var sources = config.Sources;
-                config.Sources = ApplicationParameters.PackagesLocation;
-                var pre = config.Prerelease;
-                config.Prerelease = true;
-                var noop = config.Noop;
-                config.Noop = false;
-                config.PackageNames = string.Empty;
-                var input = config.Input;
-                config.Input = string.Empty;
-
-                config.PackageNames = list_run(config, false).Select(p => p.Name).@join(ApplicationParameters.PackageNamesSeparator);
-                config.Input = input;
-                config.Noop = noop;
-                config.Prerelease = pre;
-                config.Sources = sources;
-
-                if (customAction != null) customAction.Invoke();
-            }
-        }
-    }
+﻿// Copyright © 2011 - Present RealDimensions Software, LLC
+// 
+// Licensed under the Apache License, Version 2.0 (the "License");
+// you may not use this file except in compliance with the License.
+// 
+// You may obtain a copy of the License at
+// 
+// 	http://www.apache.org/licenses/LICENSE-2.0
+// 
+// Unless required by applicable law or agreed to in writing, software
+// distributed under the License is distributed on an "AS IS" BASIS,
+// WITHOUT WARRANTIES OR CONDITIONS OF ANY KIND, either express or implied.
+// See the License for the specific language governing permissions and
+// limitations under the License.
+
+namespace chocolatey.infrastructure.app.services
+{
+    using System;
+    using System.Collections.Concurrent;
+    using System.Collections.Generic;
+    using System.IO;
+    using System.Linq;
+    using NuGet;
+    using adapters;
+    using commandline;
+    using configuration;
+    using domain;
+    using guards;
+    using logging;
+    using nuget;
+    using platforms;
+    using results;
+    using tolerance;
+    using DateTime = adapters.DateTime;
+    using Environment = System.Environment;
+    using IFileSystem = filesystem.IFileSystem;
+
+    //todo - this monolith is too large. Refactor once test coverage is up.
+
+    public class NugetService : INugetService
+    {
+        private readonly IFileSystem _fileSystem;
+        private readonly ILogger _nugetLogger;
+        private readonly IChocolateyPackageInformationService _packageInfoService;
+        private readonly IFilesService _filesService;
+        private readonly Lazy<IDateTime> datetime_initializer = new Lazy<IDateTime>(() => new DateTime());
+
+        private IDateTime DateTime
+        {
+            get { return datetime_initializer.Value; }
+        }
+
+        /// <summary>
+        ///   Initializes a new instance of the <see cref="NugetService" /> class.
+        /// </summary>
+        /// <param name="fileSystem">The file system.</param>
+        /// <param name="nugetLogger">The nuget logger</param>
+        /// <param name="packageInfoService">Package information service</param>
+        /// <param name="filesService">The files service</param>
+        public NugetService(IFileSystem fileSystem, ILogger nugetLogger, IChocolateyPackageInformationService packageInfoService, IFilesService filesService)
+        {
+            _fileSystem = fileSystem;
+            _nugetLogger = nugetLogger;
+            _packageInfoService = packageInfoService;
+            _filesService = filesService;
+        }
+
+        public SourceType SourceType
+        {
+            get { return SourceType.normal; }
+        }
+
+        public void ensure_source_app_installed(ChocolateyConfiguration config, Action<PackageResult> ensureAction)
+        {
+            // nothing to do. Nuget.Core is already part of Chocolatey
+        }
+
+        public void list_noop(ChocolateyConfiguration config)
+        {
+            this.Log().Info("{0} would have searched for '{1}' against the following source(s) :\"{2}\"".format_with(
+                ApplicationParameters.Name,
+                config.Input,
+                config.Sources
+                                ));
+        }
+
+        public IEnumerable<PackageResult> list_run(ChocolateyConfiguration config, bool logResults)
+        {
+            if (config.RegularOutput) this.Log().Debug(() => "Running list with the following filter = '{0}'".format_with(config.Input));
+            if (config.RegularOutput) this.Log().Debug(() => "--- Start of List ---");
+            foreach (var package in NugetList.GetPackages(config, _nugetLogger))
+            {
+                var pkg = package; // for lamda access
+                if (logResults)
+                {
+                    if (config.RegularOutput)
+                    {
+                        this.Log().Info(config.Verbose ? ChocolateyLoggers.Important : ChocolateyLoggers.Normal, () => "{0} {1}".format_with(pkg.Id, pkg.Version.to_string()));
+                        if (config.Verbose) this.Log().Info(() => " {0}{1} Description: {2}{1} Tags: {3}{1} Number of Downloads: {4}{1}".format_with(pkg.Title.escape_curly_braces(), Environment.NewLine, pkg.Description.escape_curly_braces(), pkg.Tags.escape_curly_braces(), pkg.DownloadCount <= 0 ? "n/a" : pkg.DownloadCount.to_string()));
+                        // Maintainer(s):{3}{1} | pkg.Owners.join(", ") - null at the moment
+                    }
+                    else
+                    {
+                        this.Log().Info(config.Verbose ? ChocolateyLoggers.Important : ChocolateyLoggers.Normal, () => "{0}|{1}".format_with(pkg.Id, pkg.Version.to_string()));
+                    }
+                }
+                else
+                {
+                    this.Log().Debug(() => "{0} {1}".format_with(pkg.Id, pkg.Version.to_string()));
+                }
+
+                yield return new PackageResult(pkg, null);
+            }
+            if (config.RegularOutput) this.Log().Debug(() => "--- End of List ---");
+        }
+
+        public void pack_noop(ChocolateyConfiguration config)
+        {
+            this.Log().Info("{0} would have searched for a nuspec file in \"{1}\" and attempted to compile it.".format_with(
+                ApplicationParameters.Name,
+                _fileSystem.get_current_directory()
+                                ));
+        }
+
+        public string validate_and_return_package_file(ChocolateyConfiguration config, string extension)
+        {
+            Func<IFileSystem, string> getLocalFiles = (fileSystem) =>
+                {
+                    var filesFound = fileSystem.get_files(fileSystem.get_current_directory(), "*" + extension).ToList().or_empty_list_if_null();
+                    Ensure.that(() => filesFound)
+                          .meets((files) => files.Count() == 1,
+                                 (name, value) => { throw new FileNotFoundException("No {0} files (or more than 1) were found to build in '{1}'. Please specify the {0} file or try in a different directory.".format_with(extension, _fileSystem.get_current_directory())); });
+
+                    return filesFound.FirstOrDefault();
+                };
+
+            string filePath = !string.IsNullOrWhiteSpace(config.Input) ? config.Input : getLocalFiles.Invoke(_fileSystem);
+            Ensure.that(() => filePath).meets((file) => _fileSystem.get_file_extension(file).is_equal_to(extension) && _fileSystem.file_exists(file),
+                                              (name, value) => { throw new ArgumentException("File specified is either not found or not a {0} file. '{1}'".format_with(extension, value)); });
+
+            return filePath;
+        }
+
+        public void pack_run(ChocolateyConfiguration config)
+        {
+            string nuspecFilePath = validate_and_return_package_file(config, Constants.ManifestExtension);
+            var nuspecDirectory = _fileSystem.get_full_path(_fileSystem.get_directory_name(nuspecFilePath));
+            if (string.IsNullOrWhiteSpace(nuspecDirectory)) nuspecDirectory = _fileSystem.get_current_directory();
+
+            IDictionary<string, string> properties = new Dictionary<string, string>();
+            // Set the version property if the flag is set
+            if (!string.IsNullOrWhiteSpace(config.Version))
+            {
+                properties["version"] = config.Version;
+            }
+
+            // Initialize the property provider based on what was passed in using the properties flag
+            var propertyProvider = new DictionaryPropertyProvider(properties);
+
+            var basePath = nuspecDirectory;
+            if (config.Information.PlatformType != PlatformType.Windows)
+            {
+                //bug with nuspec and tools/** folder location on Windows.
+                basePath = "./";
+            }
+
+            var builder = new PackageBuilder(nuspecFilePath, basePath, propertyProvider, includeEmptyDirectories: true);
+            if (!string.IsNullOrWhiteSpace(config.Version))
+            {
+                builder.Version = new SemanticVersion(config.Version);
+            }
+
+            string outputFile = builder.Id + "." + builder.Version + Constants.PackageExtension;
+            string outputPath = _fileSystem.combine_paths(_fileSystem.get_current_directory(), outputFile);
+
+            this.Log().Info(() => "Attempting to build package from '{0}'.".format_with(_fileSystem.get_file_name(nuspecFilePath)));
+
+            //IPackage package =
+            NugetPack.BuildPackage(builder, _fileSystem, outputPath);
+            //todo: v1 analyze package
+            //if (package != null)
+            //{
+            //    AnalyzePackage(package);
+            //}
+
+            this.Log().Info(ChocolateyLoggers.Important, () => "Successfully created package '{0}'".format_with(outputFile));
+        }
+
+        public void push_noop(ChocolateyConfiguration config)
+        {
+            string nupkgFilePath = validate_and_return_package_file(config, Constants.PackageExtension);
+            this.Log().Info(() => "Would have attempted to push '{0}' to source '{1}'.".format_with(_fileSystem.get_file_name(nupkgFilePath), config.Sources));
+        }
+
+        public void push_run(ChocolateyConfiguration config)
+        {
+            string nupkgFilePath = validate_and_return_package_file(config, Constants.PackageExtension);
+            if (config.RegularOutput) this.Log().Info(() => "Attempting to push {0} to {1}".format_with(_fileSystem.get_file_name(nupkgFilePath), config.Sources));
+
+            NugetPush.push_package(config, _fileSystem.get_full_path(nupkgFilePath));
+
+            if (config.RegularOutput) this.Log().Warn(ChocolateyLoggers.Important, () => @"
+
+Your package may be subject to moderation. A moderator will review the
+package prior to acceptance. You should have received an email. If you
+don't hear back from moderators within 1-3 business days, please reply
+to the email and ask for status or use contact site admins on the
+package page to contact moderators.
+
+Please ensure your registered email address is correct and emails from
+chocolateywebadmin at googlegroups dot com are not being sent to your
+spam/junk folder.");
+        }
+
+        public void install_noop(ChocolateyConfiguration config, Action<PackageResult> continueAction)
+        {
+            //todo: noop should see if packages are already installed and adjust message, amiright?!
+
+            this.Log().Info("{0} would have used NuGet to install packages (if they are not already installed):{1}{2}".format_with(
+                ApplicationParameters.Name,
+                Environment.NewLine,
+                config.PackageNames
+                                ));
+
+            var tempInstallsLocation = _fileSystem.combine_paths(_fileSystem.get_temp_path(), ApplicationParameters.Name, "TempInstalls_" + DateTime.Now.ToString("yyyyMMdd_HHmmss_ffff"));
+            _fileSystem.create_directory_if_not_exists(tempInstallsLocation);
+
+            var installLocation = ApplicationParameters.PackagesLocation;
+            ApplicationParameters.PackagesLocation = tempInstallsLocation;
+
+            install_run(config, continueAction);
+
+            _fileSystem.delete_directory(tempInstallsLocation, recursive: true);
+            ApplicationParameters.PackagesLocation = installLocation;
+        }
+
+        public ConcurrentDictionary<string, PackageResult> install_run(ChocolateyConfiguration config, Action<PackageResult> continueAction)
+        {
+            _fileSystem.create_directory_if_not_exists(ApplicationParameters.PackagesLocation);
+            var packageInstalls = new ConcurrentDictionary<string, PackageResult>(StringComparer.InvariantCultureIgnoreCase);
+
+            //todo: handle all
+
+            SemanticVersion version = config.Version != null ? new SemanticVersion(config.Version) : null;
+
+            IList<string> packageNames = config.PackageNames.Split(new[] { ApplicationParameters.PackageNamesSeparator }, StringSplitOptions.RemoveEmptyEntries).or_empty_list_if_null().ToList();
+            if (packageNames.Count == 1)
+            {
+                var packageName = packageNames.DefaultIfEmpty(string.Empty).FirstOrDefault();
+                if (packageName.EndsWith(Constants.PackageExtension) || packageName.EndsWith(Constants.ManifestExtension))
+                {
+                    this.Log().Debug("Updating source and package name to handle *.nupkg or *.nuspec file.");
+                    packageNames.Clear();
+
+                    config.Sources = _fileSystem.get_directory_name(_fileSystem.get_full_path(packageName));
+
+                    if (packageName.EndsWith(Constants.ManifestExtension))
+                    {
+                        packageNames.Add(_fileSystem.get_file_name_without_extension(packageName));
+
+                        this.Log().Debug("Building nuspec file prior to install.");
+                        config.Input = packageName;
+                        // build package
+                        pack_run(config);
+                    }
+                    else
+                    {
+                        var packageFile = new OptimizedZipPackage(_fileSystem.get_full_path(packageName));
+                        packageNames.Add(packageFile.Id);
+                    }
+                }
+            }
+
+            // this is when someone points the source directly at a nupkg 
+            // e.g. -source c:\somelocation\somewhere\packagename.nupkg
+            if (config.Sources.to_string().EndsWith(Constants.PackageExtension))
+            {
+                config.Sources = _fileSystem.get_directory_name(_fileSystem.get_full_path(config.Sources));
+            }
+
+            var packageManager = NugetCommon.GetPackageManager(
+                config, _nugetLogger,
+                installSuccessAction: (e) =>
+                    {
+                        var pkg = e.Package;
+                        var packageResult = packageInstalls.GetOrAdd(pkg.Id.to_lower(), new PackageResult(pkg, e.InstallPath));
+                        packageResult.InstallLocation = e.InstallPath;
+                        packageResult.Messages.Add(new ResultMessage(ResultType.Debug, ApplicationParameters.Messages.ContinueChocolateyAction));
+
+                        if (continueAction != null) continueAction.Invoke(packageResult);
+                    },
+                uninstallSuccessAction: null,
+                addUninstallHandler: true);
+
+
+            foreach (string packageName in packageNames.or_empty_list_if_null())
+            {
+                //todo: get smarter about realizing multiple versions have been installed before and allowing that
+
+                remove_rollback_directory_if_exists(packageName);
+
+                IPackage installedPackage = packageManager.LocalRepository.FindPackage(packageName);
+
+                if (installedPackage != null && (version == null || version == installedPackage.Version) && !config.Force)
+                {
+                    string logMessage = "{0} v{1} already installed.{2} Use --force to reinstall, specify a version to install, or try upgrade.".format_with(installedPackage.Id, installedPackage.Version, Environment.NewLine);
+                    var nullResult = packageInstalls.GetOrAdd(packageName, new PackageResult(installedPackage, _fileSystem.combine_paths(ApplicationParameters.PackagesLocation, installedPackage.Id)));
+                    nullResult.Messages.Add(new ResultMessage(ResultType.Warn, logMessage));
+                    nullResult.Messages.Add(new ResultMessage(ResultType.Inconclusive, logMessage));
+                    this.Log().Warn(ChocolateyLoggers.Important, logMessage);
+                    continue;
+                }
+
+                if (installedPackage != null && (version == null || version == installedPackage.Version) && config.Force)
+                {
+                    this.Log().Debug(() => "{0} v{1} already installed. Forcing reinstall.".format_with(installedPackage.Id, installedPackage.Version));
+                    version = installedPackage.Version;
+                }
+
+                IPackage availablePackage = packageManager.SourceRepository.FindPackage(packageName, version, config.Prerelease, allowUnlisted: false);
+                if (availablePackage == null)
+                {
+                    var logMessage = "{0} not installed. The package was not found with the source(s) listed.{1} If you specified a particular version and are receiving this message, it is possible that the package name exists but the version does not.{1} Version: \"{2}\"{1} Source(s): \"{3}\"".format_with(packageName, Environment.NewLine, config.Version, config.Sources);
+                    this.Log().Error(ChocolateyLoggers.Important, logMessage);
+                    var noPkgResult = packageInstalls.GetOrAdd(packageName, new PackageResult(packageName, version.to_string(), null));
+                    noPkgResult.Messages.Add(new ResultMessage(ResultType.Error, logMessage));
+                    continue;
+                }
+
+                if (installedPackage != null && (installedPackage.Version == availablePackage.Version) && config.Force)
+                {
+                    var forcedResult = packageInstalls.GetOrAdd(packageName, new PackageResult(installedPackage, _fileSystem.combine_paths(ApplicationParameters.PackagesLocation, installedPackage.Id)));
+                    forcedResult.Messages.Add(new ResultMessage(ResultType.Note, "Backing up and removing old version"));
+
+                    backup_existing_version(config, installedPackage, _packageInfoService.get_package_information(installedPackage));
+
+                    try
+                    {
+                        packageManager.UninstallPackage(installedPackage, forceRemove: config.Force, removeDependencies: config.ForceDependencies);
+                        if (!forcedResult.InstallLocation.is_equal_to(ApplicationParameters.PackagesLocation))
+                        {
+                            _fileSystem.delete_directory_if_exists(forcedResult.InstallLocation, recursive: true);
+                        }
+                    }
+                    catch (Exception ex)
+                    {
+                        string logMessage = "{0}:{1} {2}".format_with("Unable to remove existing package prior to forced reinstall", Environment.NewLine, ex.Message);
+                        this.Log().Warn(logMessage);
+                        forcedResult.Messages.Add(new ResultMessage(ResultType.Inconclusive, logMessage));
+                    }
+                }
+
+                try
+                {
+                    using (packageManager.SourceRepository.StartOperation(
+                        RepositoryOperationNames.Install,
+                        packageName,
+                        version == null ? null : version.ToString()))
+                    {
+                        packageManager.InstallPackage(availablePackage, ignoreDependencies: config.IgnoreDependencies, allowPrereleaseVersions: config.Prerelease);
+                        //packageManager.InstallPackage(packageName, version, configuration.IgnoreDependencies, configuration.Prerelease);
+                    }
+                }
+                catch (Exception ex)
+                {
+                    var logMessage = "{0} not installed. An error occurred during installation:{1} {2}".format_with(packageName, Environment.NewLine, ex.Message);
+                    this.Log().Error(ChocolateyLoggers.Important, logMessage);
+                    var errorResult = packageInstalls.GetOrAdd(packageName, new PackageResult(packageName, version.to_string(), null));
+                    errorResult.Messages.Add(new ResultMessage(ResultType.Error, logMessage));
+                    if (continueAction != null) continueAction.Invoke(errorResult);
+                }
+            }
+
+            return packageInstalls;
+        }
+
+        public void remove_rollback_directory_if_exists(string packageName)
+        {
+            var rollbackDirectory = _fileSystem.combine_paths(ApplicationParameters.PackageBackupLocation, packageName);
+            if (!_fileSystem.directory_exists(rollbackDirectory))
+            {
+                //search for folder
+                var possibleRollbacks = _fileSystem.get_directories(ApplicationParameters.PackageBackupLocation, packageName + "*");
+                if (possibleRollbacks != null && possibleRollbacks.Count() != 0)
+                {
+                    rollbackDirectory = possibleRollbacks.OrderByDescending(p => p).DefaultIfEmpty(string.Empty).FirstOrDefault();
+                }
+            }
+
+            if (string.IsNullOrWhiteSpace(rollbackDirectory) || !_fileSystem.directory_exists(rollbackDirectory)) return;
+
+            FaultTolerance.try_catch_with_logging_exception(
+                () => _fileSystem.delete_directory_if_exists(rollbackDirectory, recursive: true),
+                "Attempted to remove '{0}' but had an error:".format_with(rollbackDirectory),
+                logWarningInsteadOfError: true);
+        }
+
+        public ConcurrentDictionary<string, PackageResult> upgrade_noop(ChocolateyConfiguration config, Action<PackageResult> continueAction)
+        {
+            config.Force = false;
+            return upgrade_run(config, continueAction, performAction: false);
+        }
+
+        public ConcurrentDictionary<string, PackageResult> upgrade_run(ChocolateyConfiguration config, Action<PackageResult> continueAction)
+        {
+            return upgrade_run(config, continueAction, performAction: true);
+        }
+
+        public ConcurrentDictionary<string, PackageResult> upgrade_run(ChocolateyConfiguration config, Action<PackageResult> continueAction, bool performAction)
+        {
+            _fileSystem.create_directory_if_not_exists(ApplicationParameters.PackagesLocation);
+            var packageInstalls = new ConcurrentDictionary<string, PackageResult>(StringComparer.InvariantCultureIgnoreCase);
+
+            SemanticVersion version = config.Version != null ? new SemanticVersion(config.Version) : null;
+            var packageManager = NugetCommon.GetPackageManager(
+                config,
+                _nugetLogger,
+                installSuccessAction: (e) =>
+                    {
+                        var pkg = e.Package;
+                        var packageResult = packageInstalls.GetOrAdd(pkg.Id.to_lower(), new PackageResult(pkg, e.InstallPath));
+                        packageResult.InstallLocation = e.InstallPath;
+                        packageResult.Messages.Add(new ResultMessage(ResultType.Debug, ApplicationParameters.Messages.ContinueChocolateyAction));
+
+                        if (continueAction != null) continueAction.Invoke(packageResult);
+                    },
+                uninstallSuccessAction: null,
+                addUninstallHandler: false);
+
+            var configIgnoreDependencies = config.IgnoreDependencies;
+            set_package_names_if_all_is_specified(config, () => { config.IgnoreDependencies = true; });
+            config.IgnoreDependencies = configIgnoreDependencies;
+
+            foreach (string packageName in config.PackageNames.Split(new[] { ApplicationParameters.PackageNamesSeparator }, StringSplitOptions.RemoveEmptyEntries).or_empty_list_if_null())
+            {
+                remove_rollback_directory_if_exists(packageName);
+
+                IPackage installedPackage = packageManager.LocalRepository.FindPackage(packageName);
+
+                if (installedPackage == null)
+                {
+                    if (config.UpgradeCommand.FailOnNotInstalled)
+                    {
+                        string failLogMessage = "{0} is not installed. Cannot upgrade a non-existent package.".format_with(packageName);
+                        var result = packageInstalls.GetOrAdd(packageName, new PackageResult(packageName, null, null));
+                        result.Messages.Add(new ResultMessage(ResultType.Error, failLogMessage));
+                        if (config.RegularOutput) this.Log().Error(ChocolateyLoggers.Important, failLogMessage);
+
+                        continue;
+                    }
+
+                    string logMessage = @"{0} is not installed. Installing...".format_with(packageName);
+
+                    if (config.RegularOutput) this.Log().Warn(ChocolateyLoggers.Important, logMessage);
+
+                    var packageNames = config.PackageNames;
+                    config.PackageNames = packageName;
+                    if (config.Noop)
+                    {
+                        install_noop(config, continueAction);
+                    }
+                    else
+                    {
+                        var installResults = install_run(config, continueAction);
+                        foreach (var result in installResults)
+                        {
+                            packageInstalls.GetOrAdd(result.Key, result.Value);
+                        }
+                    }
+
+                    config.PackageNames = packageNames;
+                    continue;
+                }
+
+                var pkgInfo = _packageInfoService.get_package_information(installedPackage);
+                bool isPinned = pkgInfo != null && pkgInfo.IsPinned;
+
+
+                IPackage availablePackage = packageManager.SourceRepository.FindPackage(packageName, version, config.Prerelease, allowUnlisted: false);
+                if (availablePackage == null)
+                {
+                    string logMessage = "{0} was not found with the source(s) listed.{1} If you specified a particular version and are receiving this message, it is possible that the package name exists but the version does not.{1} Version: \"{2}\"{1} Source(s): \"{3}\"".format_with(packageName, Environment.NewLine, config.Version, config.Sources);
+                    var unfoundResult = packageInstalls.GetOrAdd(packageName, new PackageResult(packageName, version.to_string(), null));
+
+                    if (config.UpgradeCommand.FailOnUnfound)
+                    {
+                        unfoundResult.Messages.Add(new ResultMessage(ResultType.Error, logMessage));
+                        if (config.RegularOutput) this.Log().Error(ChocolateyLoggers.Important, logMessage);
+                    }
+                    else
+                    {
+                        unfoundResult.Messages.Add(new ResultMessage(ResultType.Warn, logMessage));
+                        unfoundResult.Messages.Add(new ResultMessage(ResultType.Inconclusive, logMessage));
+                        if (config.RegularOutput)
+                        {
+                            this.Log().Warn(ChocolateyLoggers.Important, logMessage);
+                        }
+                        else
+                        {
+                            //last one is whether this package is pinned or not
+                            this.Log().Info("{0}|{1}|{1}|{2}".format_with(installedPackage.Id, installedPackage.Version, isPinned.to_string().to_lower()));
+                        }
+                    }
+
+                    continue;
+                }
+
+                if (pkgInfo != null && pkgInfo.IsSideBySide)
+                {
+                    //todo: get smarter about realizing multiple versions have been installed before and allowing that
+                }
+
+                var packageResult = packageInstalls.GetOrAdd(packageName, new PackageResult(availablePackage, _fileSystem.combine_paths(ApplicationParameters.PackagesLocation, availablePackage.Id)));
+
+                if ((installedPackage.Version > availablePackage.Version))
+                {
+                    string logMessage = "{0} v{1} is newer than the most recent.{2} You must be smarter than the average bear...".format_with(installedPackage.Id, installedPackage.Version, Environment.NewLine);
+                    packageResult.Messages.Add(new ResultMessage(ResultType.Inconclusive, logMessage));
+
+                    if (!config.UpgradeCommand.NotifyOnlyAvailableUpgrades)
+                    {
+                        if (config.RegularOutput)
+                        {
+                            this.Log().Info(ChocolateyLoggers.Important, logMessage);
+                        }
+                        else
+                        {
+                            this.Log().Info("{0}|{1}|{1}|{2}".format_with(installedPackage.Id, installedPackage.Version, isPinned.to_string().to_lower()));
+                        }
+                    }
+
+                    continue;
+                }
+
+                if (installedPackage.Version == availablePackage.Version)
+                {
+                    string logMessage = "{0} v{1} is the latest version available based on your source(s).".format_with(installedPackage.Id, installedPackage.Version);
+
+                    if (!config.Force)
+                    {
+                        if (packageResult.Messages.Count((p) => p.Message == ApplicationParameters.Messages.ContinueChocolateyAction) == 0)
+                        {
+                            packageResult.Messages.Add(new ResultMessage(ResultType.Inconclusive, logMessage));
+                        }
+
+                        if (!config.UpgradeCommand.NotifyOnlyAvailableUpgrades)
+                        {
+                            if (config.RegularOutput)
+                            {
+                                this.Log().Info(logMessage);
+                            }
+                            else
+                            {
+                                this.Log().Info("{0}|{1}|{2}|{3}".format_with(installedPackage.Id, installedPackage.Version, availablePackage.Version, isPinned.to_string().to_lower()));
+                            }
+                        }
+                        
+                        continue;
+                    }
+
+                    packageResult.Messages.Add(new ResultMessage(ResultType.Note, logMessage));
+                    if (config.RegularOutput) this.Log().Info(logMessage);
+                }
+
+                if ((availablePackage.Version > installedPackage.Version) || config.Force)
+                {
+                    if (availablePackage.Version > installedPackage.Version)
+                    {
+                        string logMessage = "You have {0} v{1} installed. Version {2} is available based on your source(s).".format_with(installedPackage.Id, installedPackage.Version, availablePackage.Version);
+                        packageResult.Messages.Add(new ResultMessage(ResultType.Note, logMessage));
+
+                        if (config.RegularOutput)
+                        {
+                            this.Log().Warn(logMessage);
+                        }
+                        else
+                        {
+                            this.Log().Info("{0}|{1}|{2}|{3}".format_with(installedPackage.Id, installedPackage.Version, availablePackage.Version, isPinned.to_string().to_lower()));
+                        }
+                    }
+
+                    if (isPinned)
+                    {
+                        string logMessage = "{0} is pinned. Skipping pinned package.".format_with(packageName);
+                        packageResult.Messages.Add(new ResultMessage(ResultType.Warn, logMessage));
+                        packageResult.Messages.Add(new ResultMessage(ResultType.Inconclusive, logMessage));
+                        if (config.RegularOutput) this.Log().Warn(ChocolateyLoggers.Important, logMessage);
+
+                        continue;
+                    }
+
+                    if (performAction)
+                    {
+                        try
+                        {
+                            using (packageManager.SourceRepository.StartOperation(
+                                RepositoryOperationNames.Update,
+                                packageName,
+                                version == null ? null : version.ToString()))
+                            {
+                                rename_legacy_package_version(config, installedPackage, pkgInfo);
+                                backup_existing_version(config, installedPackage, pkgInfo);
+                                remove_shim_directors(config, installedPackage, pkgInfo);
+                                if (config.Force && (installedPackage.Version == availablePackage.Version))
+                                {
+                                    FaultTolerance.try_catch_with_logging_exception(
+                                        () => _fileSystem.delete_directory_if_exists(_fileSystem.combine_paths(ApplicationParameters.PackagesLocation, installedPackage.Id), recursive: true),
+                                        "Error during force upgrade");
+                                    packageManager.InstallPackage(availablePackage, config.IgnoreDependencies, config.Prerelease);
+                                }
+                                else
+                                {
+                                    packageManager.UpdatePackage(availablePackage, updateDependencies: !config.IgnoreDependencies, allowPrereleaseVersions: config.Prerelease);
+                                }
+                            }
+                        }
+                        catch (Exception ex)
+                        {
+                            var logMessage = "{0} not upgraded. An error occurred during installation:{1} {2}".format_with(packageName, Environment.NewLine, ex.Message);
+                            this.Log().Error(ChocolateyLoggers.Important, logMessage);
+                            packageResult.Messages.Add(new ResultMessage(ResultType.Error, logMessage));
+                            if (continueAction != null) continueAction.Invoke(packageResult);
+                        }
+                    }
+                }
+            }
+
+            return packageInstalls;
+        }
+
+        public void rename_legacy_package_version(ChocolateyConfiguration config, IPackage installedPackage, ChocolateyPackageInformation pkgInfo)
+        {
+            if (pkgInfo != null && pkgInfo.IsSideBySide) return;
+
+            var installDirectory = _fileSystem.combine_paths(ApplicationParameters.PackagesLocation, installedPackage.Id);
+            if (!_fileSystem.directory_exists(installDirectory))
+            {
+                // if the folder has a version on it, we need to rename the folder first.
+                var pathResolver = new ChocolateyPackagePathResolver(NugetCommon.GetNuGetFileSystem(config, _nugetLogger), useSideBySidePaths: true);
+                installDirectory = pathResolver.GetInstallPath(installedPackage);
+                if (_fileSystem.directory_exists(installDirectory))
+                {
+                    FaultTolerance.try_catch_with_logging_exception(
+                        () => _fileSystem.move_directory(installDirectory, _fileSystem.combine_paths(ApplicationParameters.PackagesLocation, installedPackage.Id)),
+                        "Error during old package rename");
+                }
+            }
+        }
+
+        public void backup_existing_version(ChocolateyConfiguration config, IPackage installedPackage, ChocolateyPackageInformation packageInfo)
+        {
+            _fileSystem.create_directory_if_not_exists(ApplicationParameters.PackageBackupLocation);
+
+            var pathResolver = NugetCommon.GetPathResolver(config, NugetCommon.GetNuGetFileSystem(config, _nugetLogger));
+            var pkgInstallPath = pathResolver.GetInstallPath(installedPackage);
+            if (!_fileSystem.directory_exists(pkgInstallPath))
+            {
+                var chocoPathResolver = pathResolver as ChocolateyPackagePathResolver;
+                if (chocoPathResolver != null)
+                {
+                    chocoPathResolver.UseSideBySidePaths = !chocoPathResolver.UseSideBySidePaths;
+                    pkgInstallPath = chocoPathResolver.GetInstallPath(installedPackage);
+                }
+            }
+
+            if (_fileSystem.directory_exists(pkgInstallPath))
+            {
+                this.Log().Debug("Backing up existing {0} prior to upgrade.".format_with(installedPackage.Id));
+
+                var backupLocation = pkgInstallPath.Replace(ApplicationParameters.PackagesLocation, ApplicationParameters.PackageBackupLocation);
+
+                var errored = false;
+                try
+                {
+                    _fileSystem.move_directory(pkgInstallPath, backupLocation);
+                }
+                catch (Exception ex)
+                {
+                    errored = true;
+                    this.Log().Error("Error during backup (move phase):{0} {1}".format_with(Environment.NewLine, ex.Message));
+                }
+                finally
+                {
+                    try
+                    {
+                        _fileSystem.copy_directory(backupLocation, pkgInstallPath, overwriteExisting: true);
+                    }
+                    catch (Exception ex)
+                    {
+                        errored = true;
+                        this.Log().Error("Error during backup (reset phase):{0} {1}".format_with(Environment.NewLine, ex.Message));
+                    }
+                }
+
+                backup_changed_files(pkgInstallPath, config, packageInfo);
+
+                if (errored)
+                {
+                    this.Log().Warn(ChocolateyLoggers.Important,
+                                    @"There was an error accessing files. This could mean there is a 
+ process locking the folder or files. Please make sure nothing is 
+ running that would lock the files or folders in this directory prior 
+ to upgrade. If the package fails to upgrade, this is likely the cause.");
+                }
+            }
+        }
+
+        public void backup_changed_files(string packageInstallPath, ChocolateyConfiguration config, ChocolateyPackageInformation packageInfo)
+        {
+            if (packageInfo == null || packageInfo.Package == null) return;
+
+            var version = packageInfo.Package.Version.to_string();
+
+            if (packageInfo.FilesSnapshot == null || packageInfo.FilesSnapshot.Files.Count == 0)
+            {
+                var configFiles = _fileSystem.get_files(packageInstallPath, ApplicationParameters.ConfigFileExtensions, SearchOption.AllDirectories);
+                foreach (var file in configFiles.or_empty_list_if_null())
+                {
+                    var backupName = "{0}.{1}".format_with(_fileSystem.get_file_name(file), version);
+
+                    FaultTolerance.try_catch_with_logging_exception(
+                        () => _fileSystem.copy_file(file, _fileSystem.combine_paths(_fileSystem.get_directory_name(file), backupName), overwriteExisting: true),
+                        "Error backing up configuration file");
+                }
+            }
+            else
+            {
+                var currentFiles = _filesService.capture_package_files(packageInstallPath, config);
+                foreach (var currentFile in currentFiles.Files.or_empty_list_if_null())
+                {
+                    var installedFile = packageInfo.FilesSnapshot.Files.FirstOrDefault(x => x.Path.is_equal_to(currentFile.Path));
+                    if (installedFile != null)
+                    {
+                        if (!currentFile.Checksum.is_equal_to(installedFile.Checksum))
+                        {
+                            var backupName = "{0}.{1}".format_with(_fileSystem.get_file_name(currentFile.Path), version);
+                            FaultTolerance.try_catch_with_logging_exception(
+                                () => _fileSystem.copy_file(currentFile.Path, _fileSystem.combine_paths(_fileSystem.get_directory_name(currentFile.Path), backupName), overwriteExisting: true),
+                                "Error backing up changed file");
+                        }
+                    }
+                }
+            }
+        }
+
+        /// <summary>
+        /// Remove the shimgen director files from the package.
+        /// These are .gui/.ignore files that may have been created during the installation 
+        /// process and won't be pulled by the nuget package replacement.
+        /// This usually happens when package maintainers haven't been very good about how 
+        /// they create the files in the past (not using force with new-item typically throws 
+        /// an error if the file exists).
+        /// </summary>
+        /// <param name="config">The configuration.</param>
+        /// <param name="installedPackage">The installed package.</param>
+        /// <param name="pkgInfo">The package information.</param>
+        private void remove_shim_directors(ChocolateyConfiguration config, IPackage installedPackage, ChocolateyPackageInformation pkgInfo)
+        {
+            var pathResolver = NugetCommon.GetPathResolver(config, NugetCommon.GetNuGetFileSystem(config, _nugetLogger));
+            var pkgInstallPath = pathResolver.GetInstallPath(installedPackage);
+            if (!_fileSystem.directory_exists(pkgInstallPath))
+            {
+                var chocoPathResolver = pathResolver as ChocolateyPackagePathResolver;
+                if (chocoPathResolver != null)
+                {
+                    chocoPathResolver.UseSideBySidePaths = !chocoPathResolver.UseSideBySidePaths;
+                    pkgInstallPath = chocoPathResolver.GetInstallPath(installedPackage);
+                }
+            }
+
+            if (_fileSystem.directory_exists(pkgInstallPath))
+            {
+                var shimDirectorFiles = _fileSystem.get_files(pkgInstallPath, ApplicationParameters.ShimDirectorFileExtensions, SearchOption.AllDirectories);
+                foreach (var file in shimDirectorFiles.or_empty_list_if_null())
+                {
+                    FaultTolerance.try_catch_with_logging_exception(
+                        () => _fileSystem.delete_file(file),
+                        "Error deleting shim director file");
+                }
+            }
+        }
+
+        public void uninstall_noop(ChocolateyConfiguration config, Action<PackageResult> continueAction)
+        {
+            var results = uninstall_run(config, continueAction, performAction: false);
+            foreach (var packageResult in results.or_empty_list_if_null())
+            {
+                var package = packageResult.Value.Package;
+                if (package != null) this.Log().Warn("Would have uninstalled {0} v{1}.".format_with(package.Id, package.Version.to_string()));
+            }
+        }
+
+        public ConcurrentDictionary<string, PackageResult> uninstall_run(ChocolateyConfiguration config, Action<PackageResult> continueAction)
+        {
+            return uninstall_run(config, continueAction, performAction: true);
+        }
+
+        public ConcurrentDictionary<string, PackageResult> uninstall_run(ChocolateyConfiguration config, Action<PackageResult> continueAction, bool performAction)
+        {
+            var packageUninstalls = new ConcurrentDictionary<string, PackageResult>(StringComparer.InvariantCultureIgnoreCase);
+
+            SemanticVersion version = config.Version != null ? new SemanticVersion(config.Version) : null;
+            var packageManager = NugetCommon.GetPackageManager(config, _nugetLogger,
+                                                               installSuccessAction: null,
+                                                               uninstallSuccessAction: (e) =>
+                                                                   {
+                                                                       var pkg = e.Package;
+                                                                       "chocolatey".Log().Info(ChocolateyLoggers.Important, " {0} has been successfully uninstalled.".format_with(pkg.Id));
+                                                                   },
+                                                               addUninstallHandler: true);
+
+            var loopCount = 0;
+            packageManager.PackageUninstalling += (s, e) =>
+                {
+                    var pkg = e.Package;
+
+                    // this section fires twice sometimes, like for older packages in a sxs install...
+                    var packageResult = packageUninstalls.GetOrAdd(pkg.Id.to_lower() + "." + pkg.Version.to_string(), new PackageResult(pkg, e.InstallPath));
+                    packageResult.InstallLocation = e.InstallPath;
+                    string logMessage = "{0}{1} v{2}{3}".format_with(Environment.NewLine, pkg.Id, pkg.Version.to_string(), config.Force ? " (forced)" : string.Empty);
+                    if (packageResult.Messages.Count((p) => p.Message == ApplicationParameters.Messages.NugetEventActionHeader) == 0)
+                    {
+                        packageResult.Messages.Add(new ResultMessage(ResultType.Debug, ApplicationParameters.Messages.NugetEventActionHeader));
+                        "chocolatey".Log().Info(ChocolateyLoggers.Important, logMessage);
+                        loopCount = 0;
+                    }
+                    else
+                    {
+                        "chocolatey".Log().Debug(ChocolateyLoggers.Important, "Another time through!{0}{1}".format_with(Environment.NewLine, logMessage));
+                        loopCount += 1;
+                    }
+
+                    if (loopCount == 10)
+                    {
+                        this.Log().Warn("Loop detected. Attempting to break out. Check for issues with {0}".format_with(pkg.Id));
+                        return;
+                    }
+
+                    // is this the latest version or have you passed --sxs? This is the only way you get through to the continue action.
+                    var latestVersion = packageManager.LocalRepository.FindPackage(e.Package.Id);
+                    if (latestVersion.Version == pkg.Version || config.AllowMultipleVersions)
+                    {
+                        packageResult.Messages.Add(new ResultMessage(ResultType.Debug, ApplicationParameters.Messages.ContinueChocolateyAction));
+                        if (continueAction != null) continueAction.Invoke(packageResult);
+                    }
+                    else
+                    {
+                        //todo:allow cleaning of pkgstore files
+                    }
+                };
+
+            set_package_names_if_all_is_specified(config, () =>
+                {
+                    // force remove the item, ignore the dependencies
+                    // as those are going to be picked up anyway
+                    config.Force = true;
+                    config.ForceDependencies = false;
+                });
+
+            foreach (string packageName in config.PackageNames.Split(new[] { ApplicationParameters.PackageNamesSeparator }, StringSplitOptions.RemoveEmptyEntries).or_empty_list_if_null())
+            {
+                remove_rollback_directory_if_exists(packageName);
+
+                IList<IPackage> installedPackageVersions = new List<IPackage>();
+                if (string.IsNullOrWhiteSpace(config.Version))
+                {
+                    installedPackageVersions = packageManager.LocalRepository.FindPackagesById(packageName).OrderBy((p) => p.Version).ToList();
+                }
+                else
+                {
+                    IPackage installedPackage = packageManager.LocalRepository.FindPackage(packageName);
+                    if (installedPackage != null) installedPackageVersions.Add(installedPackage);
+                }
+
+                if (installedPackageVersions.Count == 0)
+                {
+                    string logMessage = "{0} is not installed. Cannot uninstall a non-existent package.".format_with(packageName);
+                    var missingResult = packageUninstalls.GetOrAdd(packageName, new PackageResult(packageName, null, null));
+                    missingResult.Messages.Add(new ResultMessage(ResultType.Error, logMessage));
+
+                    if (config.RegularOutput) this.Log().Error(ChocolateyLoggers.Important, logMessage);
+                    continue;
+                }
+
+                var packageVersionsToRemove = installedPackageVersions.ToList();
+                if (!config.AllVersions && installedPackageVersions.Count > 1)
+                {
+                    if (config.PromptForConfirmation)
+                    {
+                        packageVersionsToRemove.Clear();
+
+                        IList<string> choices = new List<string>();
+                        const string abortChoice = "None";
+                        choices.Add(abortChoice);
+                        foreach (var installedVersion in installedPackageVersions.or_empty_list_if_null())
+                        {
+                            choices.Add(installedVersion.Version.to_string());
+                        }
+
+                        const string allVersionsChoice = "All versions";
+                        if (installedPackageVersions.Count != 1)
+                        {
+                            choices.Add(allVersionsChoice);
+                        }
+
+                        var selection = InteractivePrompt.prompt_for_confirmation("Which version of {0} would you like to uninstall?".format_with(packageName), choices, defaultChoice: null, requireAnswer: true);
+
+                        if (string.IsNullOrWhiteSpace(selection)) continue;
+                        if (selection.is_equal_to(abortChoice)) continue;
+                        if (selection.is_equal_to(allVersionsChoice))
+                        {
+                            packageVersionsToRemove = installedPackageVersions.ToList();
+                            if (config.RegularOutput) this.Log().Info(() => "You selected to remove all versions of {0}".format_with(packageName));
+                        }
+                        else
+                        {
+                            IPackage pkg = installedPackageVersions.FirstOrDefault((p) => p.Version.to_string().is_equal_to(selection));
+                            packageVersionsToRemove.Add(pkg);
+                            if (config.RegularOutput) this.Log().Info(() => "You selected {0} v{1}".format_with(pkg.Id, pkg.Version.to_string()));
+                        }
+                    }
+                }
+
+                foreach (var packageVersion in packageVersionsToRemove)
+                {
+                    var pkgInfo = _packageInfoService.get_package_information(packageVersion);
+                    if (pkgInfo != null && pkgInfo.IsPinned)
+                    {
+                        string logMessage = "{0} is pinned. Skipping pinned package.".format_with(packageName);
+                        var pinnedResult = packageUninstalls.GetOrAdd(packageName, new PackageResult(packageName, null, null));
+                        pinnedResult.Messages.Add(new ResultMessage(ResultType.Warn, logMessage));
+                        pinnedResult.Messages.Add(new ResultMessage(ResultType.Inconclusive, logMessage));
+                        if (config.RegularOutput) this.Log().Warn(ChocolateyLoggers.Important, logMessage);
+                        continue;
+                    }
+
+                    if (performAction)
+                    {
+                        try
+                        {
+                            using (packageManager.SourceRepository.StartOperation(
+                                RepositoryOperationNames.Install,
+                                packageName,
+                                version == null ? null : version.ToString()))
+                            {
+                                rename_legacy_package_version(config, packageVersion, pkgInfo);
+                                backup_existing_version(config, packageVersion, pkgInfo);
+                                packageManager.UninstallPackage(packageVersion, forceRemove: config.Force, removeDependencies: config.ForceDependencies);
+                                ensure_nupkg_is_removed(packageVersion, pkgInfo);
+                                remove_installation_files(packageVersion, pkgInfo);
+                            }
+                        }
+                        catch (Exception ex)
+                        {
+                            var logMessage = "{0} not uninstalled. An error occurred during uninstall:{1} {2}".format_with(packageName, Environment.NewLine, ex.Message);
+                            this.Log().Error(ChocolateyLoggers.Important, logMessage);
+                            var result = packageUninstalls.GetOrAdd(packageVersion.Id.to_lower() + "." + packageVersion.Version.to_string(), new PackageResult(packageVersion, _fileSystem.combine_paths(ApplicationParameters.PackagesLocation, packageVersion.Id)));
+                            result.Messages.Add(new ResultMessage(ResultType.Error, logMessage));
+                            // do not call continueAction - will result in multiple passes
+                        }
+                    }
+                    else
+                    {
+                        // continue action won't be found b/c we are not actually uninstalling (this is noop)
+                        var result = packageUninstalls.GetOrAdd(packageVersion.Id.to_lower() + "." + packageVersion.Version.to_string(), new PackageResult(packageVersion, _fileSystem.combine_paths(ApplicationParameters.PackagesLocation, packageVersion.Id)));
+                        if (continueAction != null) continueAction.Invoke(result);
+                    }
+                }
+            }
+
+            return packageUninstalls;
+        }
+
+        /// <summary>
+        /// NuGet will happily report a package has been uninstalled, even if it doesn't always remove the nupkg.
+        /// Ensure that the package is deleted or throw an error.
+        /// </summary>
+        /// <param name="removedPackage">The installed package.</param>
+        /// <param name="pkgInfo">The package information.</param>
+        private void ensure_nupkg_is_removed(IPackage removedPackage, ChocolateyPackageInformation pkgInfo)
+        {
+            var isSideBySide = pkgInfo != null && pkgInfo.IsSideBySide;
+
+            var nupkgFile = "{0}{1}.nupkg".format_with(removedPackage.Id, isSideBySide ? "." + removedPackage.Version.to_string() : string.Empty);
+            var installDir = _fileSystem.combine_paths(ApplicationParameters.PackagesLocation, "{0}{1}".format_with(removedPackage.Id, isSideBySide ? "." + removedPackage.Version.to_string() : string.Empty));
+            var nupkg = _fileSystem.combine_paths(installDir, nupkgFile);
+
+            FaultTolerance.try_catch_with_logging_exception(
+                () => _fileSystem.delete_file(nupkg),
+                "Error deleting nupkg file",
+                throwError: true);
+        }
+
+        public void remove_installation_files(IPackage removedPackage, ChocolateyPackageInformation pkgInfo)
+        {
+            var isSideBySide = pkgInfo != null && pkgInfo.IsSideBySide;
+            var installDir = _fileSystem.combine_paths(ApplicationParameters.PackagesLocation, "{0}{1}".format_with(removedPackage.Id, isSideBySide ? "." + removedPackage.Version.to_string() : string.Empty));
+
+            if (_fileSystem.directory_exists(installDir) && pkgInfo != null && pkgInfo.FilesSnapshot != null)
+            {
+                foreach (var file in _fileSystem.get_files(installDir, "*.*", SearchOption.AllDirectories).or_empty_list_if_null())
+                {
+                    var fileSnapshot = pkgInfo.FilesSnapshot.Files.FirstOrDefault(f => f.Path.is_equal_to(file));
+                    if (fileSnapshot == null) continue;
+
+                    if (fileSnapshot.Checksum == _filesService.get_package_file(file).Checksum)
+                    {
+                        FaultTolerance.try_catch_with_logging_exception(
+                            () => _fileSystem.delete_file(file),
+                            "Error deleting file");
+                    } 
+
+                    if (fileSnapshot.Checksum == ApplicationParameters.HashProviderFileLocked)
+                    {
+                        this.Log().Warn(()=> "Snapshot for '{0}' was attempted when file was locked.{1} Please inspect and manually remove file{1} at '{2}'".format_with(_fileSystem.get_file_name(file), Environment.NewLine, _fileSystem.get_directory_name(file)));
+                    }
+                }
+            }
+
+            if (_fileSystem.directory_exists(installDir) && !_fileSystem.get_files(installDir, "*.*", SearchOption.AllDirectories).or_empty_list_if_null().Any())
+            {
+                _fileSystem.delete_directory_if_exists(installDir, recursive: true);
+            }
+        }
+
+        private void set_package_names_if_all_is_specified(ChocolateyConfiguration config, Action customAction)
+        {
+            if (config.PackageNames.is_equal_to(ApplicationParameters.AllPackages))
+            {
+                config.ListCommand.LocalOnly = true;
+                var sources = config.Sources;
+                config.Sources = ApplicationParameters.PackagesLocation;
+                var pre = config.Prerelease;
+                config.Prerelease = true;
+                var noop = config.Noop;
+                config.Noop = false;
+                config.PackageNames = string.Empty;
+                var input = config.Input;
+                config.Input = string.Empty;
+
+                config.PackageNames = list_run(config, logResults: false).Select(p => p.Name).@join(ApplicationParameters.PackageNamesSeparator);
+                config.Input = input;
+                config.Noop = noop;
+                config.Prerelease = pre;
+                config.Sources = sources;
+
+                if (customAction != null) customAction.Invoke();
+            }
+        }
+    }
 }
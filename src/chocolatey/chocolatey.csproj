--- conflicted
+++ resolved
@@ -1,289 +1,286 @@
-﻿<?xml version="1.0" encoding="utf-8"?>
-<Project ToolsVersion="4.0" DefaultTargets="Build" xmlns="http://schemas.microsoft.com/developer/msbuild/2003">
-  <PropertyGroup>
-    <Configuration Condition=" '$(Configuration)' == '' ">Debug</Configuration>
-    <Platform Condition=" '$(Platform)' == '' ">AnyCPU</Platform>
-    <ProductVersion>8.0.30703</ProductVersion>
-    <SchemaVersion>2.0</SchemaVersion>
-    <ProjectGuid>{5563DC61-35FD-4FAB-B331-9AE1FDB23F80}</ProjectGuid>
-    <OutputType>Library</OutputType>
-    <AppDesignerFolder>Properties</AppDesignerFolder>
-    <RootNamespace>chocolatey</RootNamespace>
-    <AssemblyName>chocolatey</AssemblyName>
-    <TargetFrameworkVersion>v4.0</TargetFrameworkVersion>
-    <FileAlignment>512</FileAlignment>
-    <SolutionDir Condition="$(SolutionDir) == '' Or $(SolutionDir) == '*Undefined*'">..\</SolutionDir>
-  </PropertyGroup>
-  <PropertyGroup Condition=" '$(Configuration)|$(Platform)' == 'Debug|AnyCPU' ">
-    <DebugSymbols>true</DebugSymbols>
-    <DebugType>full</DebugType>
-    <Optimize>false</Optimize>
-    <OutputPath>bin\Debug\</OutputPath>
-    <DefineConstants>DEBUG;TRACE</DefineConstants>
-    <ErrorReport>prompt</ErrorReport>
-    <WarningLevel>4</WarningLevel>
-  </PropertyGroup>
-  <PropertyGroup Condition=" '$(Configuration)|$(Platform)' == 'Release|AnyCPU' ">
-    <DebugType>pdbonly</DebugType>
-    <Optimize>true</Optimize>
-    <OutputPath>bin\Release\</OutputPath>
-    <DefineConstants>TRACE</DefineConstants>
-    <ErrorReport>prompt</ErrorReport>
-    <WarningLevel>4</WarningLevel>
-    <CheckForOverflowUnderflow>true</CheckForOverflowUnderflow>
-    <DebugSymbols>true</DebugSymbols>
-  </PropertyGroup>
-  <PropertyGroup>
-    <ApplicationIcon>..\..\docs\logo\chocolatey.ico</ApplicationIcon>
-  </PropertyGroup>
-  <ItemGroup>
-    <Reference Include="log4net, Version=1.2.13.0, Culture=neutral, PublicKeyToken=669e0ddf0bb1aa2a, processorArchitecture=MSIL">
-      <SpecificVersion>False</SpecificVersion>
-      <HintPath>..\packages\log4net.2.0.3\lib\net40-full\log4net.dll</HintPath>
-    </Reference>
-    <Reference Include="Microsoft.Web.XmlTransform, Version=2.1.0.0, Culture=neutral, PublicKeyToken=b03f5f7f11d50a3a, processorArchitecture=MSIL">
-      <SpecificVersion>False</SpecificVersion>
-      <HintPath>..\packages\Microsoft.Web.Xdt.2.1.1\lib\net40\Microsoft.Web.XmlTransform.dll</HintPath>
-    </Reference>
-    <Reference Include="NuGet.Core">
-      <SpecificVersion>False</SpecificVersion>
-      <HintPath>..\packages\NuGet.Core.2.8.2\lib\net40-Client\NuGet.Core.dll</HintPath>
-    </Reference>
-    <Reference Include="Rhino.Licensing">
-      <HintPath>..\..\lib\Rhino.Licensing\Rhino.Licensing.dll</HintPath>
-    </Reference>
-    <Reference Include="SimpleInjector">
-      <HintPath>..\packages\SimpleInjector.2.5.0\lib\net40-client\SimpleInjector.dll</HintPath>
-    </Reference>
-    <Reference Include="System" />
-    <Reference Include="System.Configuration" />
-    <Reference Include="System.Core" />
-    <Reference Include="System.Reactive.Core">
-      <HintPath>..\packages\Rx-Core.2.1.30214.0\lib\Net40\System.Reactive.Core.dll</HintPath>
-    </Reference>
-    <Reference Include="System.Reactive.Interfaces">
-      <HintPath>..\packages\Rx-Interfaces.2.1.30214.0\lib\Net40\System.Reactive.Interfaces.dll</HintPath>
-    </Reference>
-    <Reference Include="System.Reactive.Linq">
-      <HintPath>..\packages\Rx-Linq.2.1.30214.0\lib\Net40\System.Reactive.Linq.dll</HintPath>
-    </Reference>
-    <Reference Include="System.Security" />
-    <Reference Include="System.Xml.Linq" />
-    <Reference Include="Microsoft.CSharp" />
-    <Reference Include="System.Xml" />
-    <Reference Include="WindowsBase" />
-  </ItemGroup>
-  <ItemGroup>
-    <Compile Include="..\SolutionVersion.cs">
-      <Link>Properties\SolutionVersion.cs</Link>
-    </Compile>
-    <Compile Include="AssemblyExtensions.cs" />
-    <Compile Include="GetChocolatey.cs" />
-    <Compile Include="infrastructure.app\commands\ChocolateyFeatureCommand.cs" />
-    <Compile Include="infrastructure.app\commands\ChocolateyNewCommand.cs" />
-    <Compile Include="infrastructure.app\commands\ChocolateyOutdatedCommand.cs" />
-    <Compile Include="infrastructure.app\commands\ChocolateyPackCommand.cs" />
-    <Compile Include="infrastructure.app\commands\ChocolateyPinCommand.cs" />
-    <Compile Include="infrastructure.app\commands\ChocolateyPushCommand.cs" />
-    <Compile Include="infrastructure.app\commands\ChocolateyApiKeyCommand.cs" />
-    <Compile Include="infrastructure.app\commands\ChocolateySourceCommand.cs" />
-    <Compile Include="infrastructure.app\commands\ChocolateyUninstallCommand.cs" />
-    <Compile Include="infrastructure.app\commands\ChocolateyUpdateCommand.cs" />
-    <Compile Include="infrastructure.app\commands\ChocolateyUpgradeCommand.cs" />
-    <Compile Include="infrastructure.app\commands\ChocolateyVersionCommand.cs" />
-    <Compile Include="infrastructure.app\configuration\ChocolateySource.cs" />
-    <Compile Include="infrastructure.app\configuration\ConfigFileFeatureSetting.cs" />
-    <Compile Include="infrastructure.app\configuration\PackagesConfigFilePackageSetting.cs" />
-    <Compile Include="infrastructure.app\configuration\PackagesConfigFileSettings.cs" />
-    <Compile Include="infrastructure.app\domain\FeatureCommandType.cs" />
-    <Compile Include="infrastructure.app\domain\InstallerBase.cs" />
-    <Compile Include="infrastructure.app\domain\PackageFile.cs" />
-    <Compile Include="infrastructure.app\domain\PackageFiles.cs" />
-    <Compile Include="infrastructure.app\domain\PinCommandType.cs" />
-    <Compile Include="infrastructure.app\domain\SourceCommandType.cs" />
-    <Compile Include="infrastructure.app\messages\PostRunEvent.cs" />
-    <Compile Include="infrastructure.app\nuget\ChocolateyNugetCredentialProvider.cs" />
-    <Compile Include="infrastructure.app\nuget\NugetPush.cs" />
-    <Compile Include="infrastructure.app\runners\GenericRunner.cs" />
-    <Compile Include="infrastructure.app\services\AutomaticUninstallerService.cs" />
-    <Compile Include="infrastructure.app\services\ChocolateyConfigSettingsService.cs" />
-    <Compile Include="infrastructure.app\services\CygwinService.cs" />
-    <Compile Include="infrastructure.app\services\FilesService.cs" />
-    <Compile Include="infrastructure.app\services\IFilesService.cs" />
-<<<<<<< HEAD
-    <Compile Include="infrastructure.app\services\ISourceRunner.cs" />
-    <Compile Include="infrastructure.app\services\PythonService.cs" />
-    <Compile Include="infrastructure.app\services\RubyGemsService.cs" />
-    <Compile Include="infrastructure.app\services\WindowsFeatureService.cs" />
-=======
-    <Compile Include="infrastructure.app\templates\ChocolateyReadMeTemplate.cs" />
->>>>>>> 7b468c8e
-    <Compile Include="infrastructure\adapters\CustomString.cs" />
-    <Compile Include="infrastructure.app\services\IChocolateyConfigSettingsService.cs" />
-    <Compile Include="infrastructure.app\configuration\ConfigFileApiKeySetting.cs" />
-    <Compile Include="infrastructure.app\nuget\NugetEncryptionUtility.cs" />
-    <Compile Include="infrastructure.app\services\ITemplateService.cs" />
-    <Compile Include="infrastructure.app\domain\ChocolateyPackageInformation.cs" />
-    <Compile Include="infrastructure.app\domain\CustomInstaller.cs" />
-    <Compile Include="infrastructure.app\domain\IInstaller.cs" />
-    <Compile Include="infrastructure.app\domain\InnoSetupInstaller.cs" />
-    <Compile Include="infrastructure.app\domain\InstallShieldInstaller.cs" />
-    <Compile Include="infrastructure.app\domain\InstallerType.cs" />
-    <Compile Include="infrastructure.app\domain\InstallTokens.cs" />
-    <Compile Include="infrastructure.app\domain\MsiInstaller.cs" />
-    <Compile Include="infrastructure.app\domain\NsisInstaller.cs" />
-    <Compile Include="infrastructure.app\domain\RegistryApplicationKey.cs" />
-    <Compile Include="infrastructure.app\nuget\ChocolateyLocalPackageRepository.cs" />
-    <Compile Include="infrastructure.app\nuget\ChocolateyNugetLogger.cs" />
-    <Compile Include="infrastructure.app\messages\PreRunEvent.cs" />
-    <Compile Include="infrastructure.app\nuget\ChocolateyPackagePathResolver.cs" />
-    <Compile Include="infrastructure.app\nuget\ChocolateyPhysicalFileSystem.cs" />
-    <Compile Include="infrastructure.app\nuget\DictionaryPropertyProvider.cs" />
-    <Compile Include="infrastructure.app\nuget\NugetCommon.cs" />
-    <Compile Include="infrastructure.app\nuget\NuGetFileSystemExtensions.cs" />
-    <Compile Include="infrastructure.app\nuget\NugetList.cs" />
-    <Compile Include="infrastructure.app\nuget\NugetPack.cs" />
-    <Compile Include="infrastructure.app\runners\ConsoleApplication.cs" />
-    <Compile Include="infrastructure.app\services\ChocolateyPackageInformationService.cs" />
-    <Compile Include="infrastructure.app\services\ChocolateyPackageService.cs" />
-    <Compile Include="infrastructure.app\services\IChocolateyPackageInformationService.cs" />
-    <Compile Include="infrastructure.app\services\IChocolateyPackageService.cs" />
-    <Compile Include="infrastructure.app\services\INugetService.cs" />
-    <Compile Include="infrastructure.app\services\IPowershellService.cs" />
-    <Compile Include="infrastructure.app\services\IRegistryService.cs" />
-    <Compile Include="infrastructure.app\services\IShimGenerationService.cs" />
-    <Compile Include="infrastructure.app\services\IAutomaticUninstallerService.cs" />
-    <Compile Include="infrastructure.app\services\NugetService.cs" />
-    <Compile Include="infrastructure.app\services\PowershellService.cs" />
-    <Compile Include="infrastructure.app\domain\Registry.cs" />
-    <Compile Include="infrastructure.app\services\RegistryService.cs" />
-    <Compile Include="infrastructure.app\services\ShimGenerationService.cs" />
-    <Compile Include="infrastructure.app\services\TemplateService.cs" />
-    <Compile Include="infrastructure.app\services\WebPiService.cs" />
-    <Compile Include="infrastructure.app\templates\ChocolateyInstallTemplate.cs" />
-    <Compile Include="infrastructure.app\templates\ChocolateyUninstallTemplate.cs" />
-    <Compile Include="infrastructure.app\templates\NuspecTemplate.cs" />
-    <Compile Include="infrastructure.app\templates\TemplateValues.cs" />
-    <Compile Include="infrastructure\adapters\Assembly.cs" />
-    <Compile Include="infrastructure\adapters\Console.cs" />
-    <Compile Include="infrastructure\adapters\DateTime.cs" />
-    <Compile Include="infrastructure\adapters\Environment.cs" />
-    <Compile Include="infrastructure\adapters\IAssembly.cs" />
-    <Compile Include="infrastructure\adapters\IConsole.cs" />
-    <Compile Include="infrastructure\adapters\IDateTime.cs" />
-    <Compile Include="infrastructure\adapters\IEnvironment.cs" />
-    <Compile Include="infrastructure\adapters\IProcess.cs" />
-    <Compile Include="infrastructure\adapters\Process.cs" />
-    <Compile Include="infrastructure\commandline\ExitScenarioHandler.cs" />
-    <Compile Include="infrastructure\commandline\InteractivePrompt.cs" />
-    <Compile Include="infrastructure\commands\ICommandExecutor.cs" />
-    <Compile Include="infrastructure\commands\IListCommand.cs" />
-    <Compile Include="infrastructure\commands\PowershellExecutor.cs" />
-    <Compile Include="infrastructure\cryptography\CryptoHashProviderType.cs" />
-    <Compile Include="infrastructure\adapters\HashAlgorithm.cs" />
-    <Compile Include="infrastructure\adapters\IHashAlgorithm.cs" />
-    <Compile Include="infrastructure\cryptography\IHashProvider.cs" />
-    <Compile Include="infrastructure\cryptography\CrytpoHashProvider.cs" />
-    <Compile Include="infrastructure\guards\Ensure.cs" />
-    <Compile Include="infrastructure\information\ProcessInformation.cs" />
-    <Compile Include="infrastructure\logging\ChocolateyLoggers.cs" />
-    <Compile Include="EnumerableExtensions.cs" />
-    <Compile Include="EnumExtensions.cs" />
-    <Compile Include="infrastructure.app\ApplicationParameters.cs" />
-    <Compile Include="infrastructure\commands\ExternalCommandArgsBuilder.cs" />
-    <Compile Include="infrastructure\commands\ExternalCommandArgument.cs" />
-    <Compile Include="infrastructure.app\domain\SourceType.cs" />
-    <Compile Include="infrastructure\extractors\AssemblyFileExtractor.cs" />
-    <Compile Include="infrastructure.app\builders\ConfigurationBuilder.cs" />
-    <Compile Include="infrastructure.app\commands\ChocolateyListCommand.cs" />
-    <Compile Include="infrastructure.app\commands\ChocolateyUnpackSelfCommand.cs" />
-    <Compile Include="infrastructure.app\attributes\CommandForAttribute.cs" />
-    <Compile Include="infrastructure.app\domain\CommandNameType.cs" />
-    <Compile Include="infrastructure\events\EventManager.cs" />
-    <Compile Include="infrastructure\events\IEvent.cs" />
-    <Compile Include="infrastructure\registration\SimpleInjectorContainer.cs" />
-    <Compile Include="infrastructure\results\IResult.cs" />
-    <Compile Include="infrastructure\results\PackageResult.cs" />
-    <Compile Include="infrastructure\results\Result.cs" />
-    <Compile Include="infrastructure\results\ResultMessage.cs" />
-    <Compile Include="infrastructure\results\ResultType.cs" />
-    <Compile Include="infrastructure.app\configuration\ConfigFileSettings.cs" />
-    <Compile Include="infrastructure.app\configuration\ConfigFileSourceSetting.cs" />
-    <Compile Include="infrastructure\services\XmlService.cs" />
-    <Compile Include="infrastructure\commandline\Options.cs" />
-    <Compile Include="infrastructure\commands\CommandExecutor.cs" />
-    <Compile Include="infrastructure.app\configuration\ChocolateyConfiguration.cs" />
-    <Compile Include="infrastructure\commands\ICommand.cs" />
-    <Compile Include="infrastructure\configuration\Config.cs" />
-    <Compile Include="infrastructure.app\configuration\ConfigurationOptions.cs" />
-    <Compile Include="infrastructure\filesystem\DotNetFileSystem.cs" />
-    <Compile Include="infrastructure\filesystem\IFileSystem.cs" />
-    <Compile Include="infrastructure\information\VersionInformation.cs" />
-    <Compile Include="infrastructure\licensing\LicenseValidation.cs" />
-    <Compile Include="infrastructure\logging\ILog.cs" />
-    <Compile Include="infrastructure\logging\Log.cs" />
-    <Compile Include="infrastructure\logging\Log4NetAppenderConfiguration.cs" />
-    <Compile Include="infrastructure\logging\Log4NetLog.cs" />
-    <Compile Include="infrastructure\logging\NullLog.cs" />
-    <Compile Include="infrastructure\platforms\Platform.cs" />
-    <Compile Include="infrastructure\platforms\PlatformType.cs" />
-    <Compile Include="infrastructure\registration\Bootstrap.cs" />
-    <Compile Include="infrastructure.app\commands\ChocolateyInstallCommand.cs" />
-    <Compile Include="infrastructure.app\registration\ContainerBinding.cs" />
-    <Compile Include="infrastructure\registration\SimpleInjectorContainerResolutionBehavior.cs" />
-    <Compile Include="infrastructure\services\IDateTimeService.cs" />
-    <Compile Include="infrastructure\services\IEventSubscriptionManagerService.cs" />
-    <Compile Include="infrastructure\services\IRegularExpressionService.cs" />
-    <Compile Include="infrastructure\services\IXmlService.cs">
-      <SubType>Code</SubType>
-    </Compile>
-    <Compile Include="infrastructure\services\EventSubscriptionManagerService.cs" />
-    <Compile Include="infrastructure\services\RegularExpressionService.cs" />
-    <Compile Include="infrastructure\services\SystemDateTimeService.cs" />
-    <Compile Include="infrastructure\services\SystemDateTimeUtcService.cs" />
-    <Compile Include="infrastructure\tokens\TokenReplacer.cs" />
-    <Compile Include="ILogExtensions.cs" />
-    <Compile Include="infrastructure\tolerance\FaultTolerance.cs" />
-    <Compile Include="LogExtensions.cs" />
-    <Compile Include="ObjectExtensions.cs" />
-    <Compile Include="Properties\AssemblyInfo.cs" />
-    <Compile Include="StringExtensions.cs" />
-    <Compile Include="TypeExtensions.cs" />
-  </ItemGroup>
-  <ItemGroup>
-    <EmbeddedResource Include="infrastructure\logging\log4net.config.xml">
-      <SubType>Designer</SubType>
-    </EmbeddedResource>
-  </ItemGroup>
-  <ItemGroup>
-    <EmbeddedResource Include="infrastructure.app\configuration\chocolatey.config">
-      <SubType>Designer</SubType>
-    </EmbeddedResource>
-    <None Include="packages.config" />
-    <None Include="targets\Microsoft.Application.targets" />
-  </ItemGroup>
-  <ItemGroup>
-    <None Include="..\..\docs\logo\chocolatey.ico">
-      <Link>Properties\chocolatey.ico</Link>
-    </None>
-  </ItemGroup>
-  <ItemGroup>
-    <ProjectReference Include="..\chocolatey.resources\chocolatey.resources.csproj">
-      <Project>{AF584111-FE32-448D-A1D0-63217AF8B43C}</Project>
-      <Name>chocolatey.resources</Name>
-    </ProjectReference>
-  </ItemGroup>
-  <ItemGroup />
-  <ItemGroup>
-    <EmbeddedResource Include="infrastructure\logging\log4net.mono.config.xml" />
-  </ItemGroup>
-  <Import Project="$(MSBuildToolsPath)\Microsoft.CSharp.targets" />
-  <Import Project=".\targets\Microsoft.Application.targets" />
-  <!-- To modify your build process, add your task inside one of the targets below and uncomment it.
-       Other similar extension points exist, see Microsoft.Common.targets.
-  <Target Name="BeforeBuild">
-  </Target>
-  <Target Name="AfterBuild">
-  </Target>
-  -->
+﻿<?xml version="1.0" encoding="utf-8"?>
+<Project ToolsVersion="4.0" DefaultTargets="Build" xmlns="http://schemas.microsoft.com/developer/msbuild/2003">
+  <PropertyGroup>
+    <Configuration Condition=" '$(Configuration)' == '' ">Debug</Configuration>
+    <Platform Condition=" '$(Platform)' == '' ">AnyCPU</Platform>
+    <ProductVersion>8.0.30703</ProductVersion>
+    <SchemaVersion>2.0</SchemaVersion>
+    <ProjectGuid>{5563DC61-35FD-4FAB-B331-9AE1FDB23F80}</ProjectGuid>
+    <OutputType>Library</OutputType>
+    <AppDesignerFolder>Properties</AppDesignerFolder>
+    <RootNamespace>chocolatey</RootNamespace>
+    <AssemblyName>chocolatey</AssemblyName>
+    <TargetFrameworkVersion>v4.0</TargetFrameworkVersion>
+    <FileAlignment>512</FileAlignment>
+    <SolutionDir Condition="$(SolutionDir) == '' Or $(SolutionDir) == '*Undefined*'">..\</SolutionDir>
+  </PropertyGroup>
+  <PropertyGroup Condition=" '$(Configuration)|$(Platform)' == 'Debug|AnyCPU' ">
+    <DebugSymbols>true</DebugSymbols>
+    <DebugType>full</DebugType>
+    <Optimize>false</Optimize>
+    <OutputPath>bin\Debug\</OutputPath>
+    <DefineConstants>DEBUG;TRACE</DefineConstants>
+    <ErrorReport>prompt</ErrorReport>
+    <WarningLevel>4</WarningLevel>
+  </PropertyGroup>
+  <PropertyGroup Condition=" '$(Configuration)|$(Platform)' == 'Release|AnyCPU' ">
+    <DebugType>pdbonly</DebugType>
+    <Optimize>true</Optimize>
+    <OutputPath>bin\Release\</OutputPath>
+    <DefineConstants>TRACE</DefineConstants>
+    <ErrorReport>prompt</ErrorReport>
+    <WarningLevel>4</WarningLevel>
+    <CheckForOverflowUnderflow>true</CheckForOverflowUnderflow>
+    <DebugSymbols>true</DebugSymbols>
+  </PropertyGroup>
+  <PropertyGroup>
+    <ApplicationIcon>..\..\docs\logo\chocolatey.ico</ApplicationIcon>
+  </PropertyGroup>
+  <ItemGroup>
+    <Reference Include="log4net, Version=1.2.13.0, Culture=neutral, PublicKeyToken=669e0ddf0bb1aa2a, processorArchitecture=MSIL">
+      <SpecificVersion>False</SpecificVersion>
+      <HintPath>..\packages\log4net.2.0.3\lib\net40-full\log4net.dll</HintPath>
+    </Reference>
+    <Reference Include="Microsoft.Web.XmlTransform, Version=2.1.0.0, Culture=neutral, PublicKeyToken=b03f5f7f11d50a3a, processorArchitecture=MSIL">
+      <SpecificVersion>False</SpecificVersion>
+      <HintPath>..\packages\Microsoft.Web.Xdt.2.1.1\lib\net40\Microsoft.Web.XmlTransform.dll</HintPath>
+    </Reference>
+    <Reference Include="NuGet.Core">
+      <SpecificVersion>False</SpecificVersion>
+      <HintPath>..\packages\NuGet.Core.2.8.2\lib\net40-Client\NuGet.Core.dll</HintPath>
+    </Reference>
+    <Reference Include="Rhino.Licensing">
+      <HintPath>..\..\lib\Rhino.Licensing\Rhino.Licensing.dll</HintPath>
+    </Reference>
+    <Reference Include="SimpleInjector">
+      <HintPath>..\packages\SimpleInjector.2.5.0\lib\net40-client\SimpleInjector.dll</HintPath>
+    </Reference>
+    <Reference Include="System" />
+    <Reference Include="System.Configuration" />
+    <Reference Include="System.Core" />
+    <Reference Include="System.Reactive.Core">
+      <HintPath>..\packages\Rx-Core.2.1.30214.0\lib\Net40\System.Reactive.Core.dll</HintPath>
+    </Reference>
+    <Reference Include="System.Reactive.Interfaces">
+      <HintPath>..\packages\Rx-Interfaces.2.1.30214.0\lib\Net40\System.Reactive.Interfaces.dll</HintPath>
+    </Reference>
+    <Reference Include="System.Reactive.Linq">
+      <HintPath>..\packages\Rx-Linq.2.1.30214.0\lib\Net40\System.Reactive.Linq.dll</HintPath>
+    </Reference>
+    <Reference Include="System.Security" />
+    <Reference Include="System.Xml.Linq" />
+    <Reference Include="Microsoft.CSharp" />
+    <Reference Include="System.Xml" />
+    <Reference Include="WindowsBase" />
+  </ItemGroup>
+  <ItemGroup>
+    <Compile Include="..\SolutionVersion.cs">
+      <Link>Properties\SolutionVersion.cs</Link>
+    </Compile>
+    <Compile Include="AssemblyExtensions.cs" />
+    <Compile Include="GetChocolatey.cs" />
+    <Compile Include="infrastructure.app\commands\ChocolateyFeatureCommand.cs" />
+    <Compile Include="infrastructure.app\commands\ChocolateyNewCommand.cs" />
+    <Compile Include="infrastructure.app\commands\ChocolateyOutdatedCommand.cs" />
+    <Compile Include="infrastructure.app\commands\ChocolateyPackCommand.cs" />
+    <Compile Include="infrastructure.app\commands\ChocolateyPinCommand.cs" />
+    <Compile Include="infrastructure.app\commands\ChocolateyPushCommand.cs" />
+    <Compile Include="infrastructure.app\commands\ChocolateyApiKeyCommand.cs" />
+    <Compile Include="infrastructure.app\commands\ChocolateySourceCommand.cs" />
+    <Compile Include="infrastructure.app\commands\ChocolateyUninstallCommand.cs" />
+    <Compile Include="infrastructure.app\commands\ChocolateyUpdateCommand.cs" />
+    <Compile Include="infrastructure.app\commands\ChocolateyUpgradeCommand.cs" />
+    <Compile Include="infrastructure.app\commands\ChocolateyVersionCommand.cs" />
+    <Compile Include="infrastructure.app\configuration\ChocolateySource.cs" />
+    <Compile Include="infrastructure.app\configuration\ConfigFileFeatureSetting.cs" />
+    <Compile Include="infrastructure.app\configuration\PackagesConfigFilePackageSetting.cs" />
+    <Compile Include="infrastructure.app\configuration\PackagesConfigFileSettings.cs" />
+    <Compile Include="infrastructure.app\domain\FeatureCommandType.cs" />
+    <Compile Include="infrastructure.app\domain\InstallerBase.cs" />
+    <Compile Include="infrastructure.app\domain\PackageFile.cs" />
+    <Compile Include="infrastructure.app\domain\PackageFiles.cs" />
+    <Compile Include="infrastructure.app\domain\PinCommandType.cs" />
+    <Compile Include="infrastructure.app\domain\SourceCommandType.cs" />
+    <Compile Include="infrastructure.app\messages\PostRunEvent.cs" />
+    <Compile Include="infrastructure.app\nuget\ChocolateyNugetCredentialProvider.cs" />
+    <Compile Include="infrastructure.app\nuget\NugetPush.cs" />
+    <Compile Include="infrastructure.app\runners\GenericRunner.cs" />
+    <Compile Include="infrastructure.app\services\AutomaticUninstallerService.cs" />
+    <Compile Include="infrastructure.app\services\ChocolateyConfigSettingsService.cs" />
+    <Compile Include="infrastructure.app\services\CygwinService.cs" />
+    <Compile Include="infrastructure.app\services\FilesService.cs" />
+    <Compile Include="infrastructure.app\services\IFilesService.cs" />
+    <Compile Include="infrastructure.app\services\ISourceRunner.cs" />
+    <Compile Include="infrastructure.app\templates\ChocolateyReadMeTemplate.cs" />
+    <Compile Include="infrastructure.app\services\PythonService.cs" />
+    <Compile Include="infrastructure.app\services\RubyGemsService.cs" />
+    <Compile Include="infrastructure.app\services\WindowsFeatureService.cs" />
+    <Compile Include="infrastructure\adapters\CustomString.cs" />
+    <Compile Include="infrastructure.app\services\IChocolateyConfigSettingsService.cs" />
+    <Compile Include="infrastructure.app\configuration\ConfigFileApiKeySetting.cs" />
+    <Compile Include="infrastructure.app\nuget\NugetEncryptionUtility.cs" />
+    <Compile Include="infrastructure.app\services\ITemplateService.cs" />
+    <Compile Include="infrastructure.app\domain\ChocolateyPackageInformation.cs" />
+    <Compile Include="infrastructure.app\domain\CustomInstaller.cs" />
+    <Compile Include="infrastructure.app\domain\IInstaller.cs" />
+    <Compile Include="infrastructure.app\domain\InnoSetupInstaller.cs" />
+    <Compile Include="infrastructure.app\domain\InstallShieldInstaller.cs" />
+    <Compile Include="infrastructure.app\domain\InstallerType.cs" />
+    <Compile Include="infrastructure.app\domain\InstallTokens.cs" />
+    <Compile Include="infrastructure.app\domain\MsiInstaller.cs" />
+    <Compile Include="infrastructure.app\domain\NsisInstaller.cs" />
+    <Compile Include="infrastructure.app\domain\RegistryApplicationKey.cs" />
+    <Compile Include="infrastructure.app\nuget\ChocolateyLocalPackageRepository.cs" />
+    <Compile Include="infrastructure.app\nuget\ChocolateyNugetLogger.cs" />
+    <Compile Include="infrastructure.app\messages\PreRunEvent.cs" />
+    <Compile Include="infrastructure.app\nuget\ChocolateyPackagePathResolver.cs" />
+    <Compile Include="infrastructure.app\nuget\ChocolateyPhysicalFileSystem.cs" />
+    <Compile Include="infrastructure.app\nuget\DictionaryPropertyProvider.cs" />
+    <Compile Include="infrastructure.app\nuget\NugetCommon.cs" />
+    <Compile Include="infrastructure.app\nuget\NuGetFileSystemExtensions.cs" />
+    <Compile Include="infrastructure.app\nuget\NugetList.cs" />
+    <Compile Include="infrastructure.app\nuget\NugetPack.cs" />
+    <Compile Include="infrastructure.app\runners\ConsoleApplication.cs" />
+    <Compile Include="infrastructure.app\services\ChocolateyPackageInformationService.cs" />
+    <Compile Include="infrastructure.app\services\ChocolateyPackageService.cs" />
+    <Compile Include="infrastructure.app\services\IChocolateyPackageInformationService.cs" />
+    <Compile Include="infrastructure.app\services\IChocolateyPackageService.cs" />
+    <Compile Include="infrastructure.app\services\INugetService.cs" />
+    <Compile Include="infrastructure.app\services\IPowershellService.cs" />
+    <Compile Include="infrastructure.app\services\IRegistryService.cs" />
+    <Compile Include="infrastructure.app\services\IShimGenerationService.cs" />
+    <Compile Include="infrastructure.app\services\IAutomaticUninstallerService.cs" />
+    <Compile Include="infrastructure.app\services\NugetService.cs" />
+    <Compile Include="infrastructure.app\services\PowershellService.cs" />
+    <Compile Include="infrastructure.app\domain\Registry.cs" />
+    <Compile Include="infrastructure.app\services\RegistryService.cs" />
+    <Compile Include="infrastructure.app\services\ShimGenerationService.cs" />
+    <Compile Include="infrastructure.app\services\TemplateService.cs" />
+    <Compile Include="infrastructure.app\services\WebPiService.cs" />
+    <Compile Include="infrastructure.app\templates\ChocolateyInstallTemplate.cs" />
+    <Compile Include="infrastructure.app\templates\ChocolateyUninstallTemplate.cs" />
+    <Compile Include="infrastructure.app\templates\NuspecTemplate.cs" />
+    <Compile Include="infrastructure.app\templates\TemplateValues.cs" />
+    <Compile Include="infrastructure\adapters\Assembly.cs" />
+    <Compile Include="infrastructure\adapters\Console.cs" />
+    <Compile Include="infrastructure\adapters\DateTime.cs" />
+    <Compile Include="infrastructure\adapters\Environment.cs" />
+    <Compile Include="infrastructure\adapters\IAssembly.cs" />
+    <Compile Include="infrastructure\adapters\IConsole.cs" />
+    <Compile Include="infrastructure\adapters\IDateTime.cs" />
+    <Compile Include="infrastructure\adapters\IEnvironment.cs" />
+    <Compile Include="infrastructure\adapters\IProcess.cs" />
+    <Compile Include="infrastructure\adapters\Process.cs" />
+    <Compile Include="infrastructure\commandline\ExitScenarioHandler.cs" />
+    <Compile Include="infrastructure\commandline\InteractivePrompt.cs" />
+    <Compile Include="infrastructure\commands\ICommandExecutor.cs" />
+    <Compile Include="infrastructure\commands\IListCommand.cs" />
+    <Compile Include="infrastructure\commands\PowershellExecutor.cs" />
+    <Compile Include="infrastructure\cryptography\CryptoHashProviderType.cs" />
+    <Compile Include="infrastructure\adapters\HashAlgorithm.cs" />
+    <Compile Include="infrastructure\adapters\IHashAlgorithm.cs" />
+    <Compile Include="infrastructure\cryptography\IHashProvider.cs" />
+    <Compile Include="infrastructure\cryptography\CrytpoHashProvider.cs" />
+    <Compile Include="infrastructure\guards\Ensure.cs" />
+    <Compile Include="infrastructure\information\ProcessInformation.cs" />
+    <Compile Include="infrastructure\logging\ChocolateyLoggers.cs" />
+    <Compile Include="EnumerableExtensions.cs" />
+    <Compile Include="EnumExtensions.cs" />
+    <Compile Include="infrastructure.app\ApplicationParameters.cs" />
+    <Compile Include="infrastructure\commands\ExternalCommandArgsBuilder.cs" />
+    <Compile Include="infrastructure\commands\ExternalCommandArgument.cs" />
+    <Compile Include="infrastructure.app\domain\SourceType.cs" />
+    <Compile Include="infrastructure\extractors\AssemblyFileExtractor.cs" />
+    <Compile Include="infrastructure.app\builders\ConfigurationBuilder.cs" />
+    <Compile Include="infrastructure.app\commands\ChocolateyListCommand.cs" />
+    <Compile Include="infrastructure.app\commands\ChocolateyUnpackSelfCommand.cs" />
+    <Compile Include="infrastructure.app\attributes\CommandForAttribute.cs" />
+    <Compile Include="infrastructure.app\domain\CommandNameType.cs" />
+    <Compile Include="infrastructure\events\EventManager.cs" />
+    <Compile Include="infrastructure\events\IEvent.cs" />
+    <Compile Include="infrastructure\registration\SimpleInjectorContainer.cs" />
+    <Compile Include="infrastructure\results\IResult.cs" />
+    <Compile Include="infrastructure\results\PackageResult.cs" />
+    <Compile Include="infrastructure\results\Result.cs" />
+    <Compile Include="infrastructure\results\ResultMessage.cs" />
+    <Compile Include="infrastructure\results\ResultType.cs" />
+    <Compile Include="infrastructure.app\configuration\ConfigFileSettings.cs" />
+    <Compile Include="infrastructure.app\configuration\ConfigFileSourceSetting.cs" />
+    <Compile Include="infrastructure\services\XmlService.cs" />
+    <Compile Include="infrastructure\commandline\Options.cs" />
+    <Compile Include="infrastructure\commands\CommandExecutor.cs" />
+    <Compile Include="infrastructure.app\configuration\ChocolateyConfiguration.cs" />
+    <Compile Include="infrastructure\commands\ICommand.cs" />
+    <Compile Include="infrastructure\configuration\Config.cs" />
+    <Compile Include="infrastructure.app\configuration\ConfigurationOptions.cs" />
+    <Compile Include="infrastructure\filesystem\DotNetFileSystem.cs" />
+    <Compile Include="infrastructure\filesystem\IFileSystem.cs" />
+    <Compile Include="infrastructure\information\VersionInformation.cs" />
+    <Compile Include="infrastructure\licensing\LicenseValidation.cs" />
+    <Compile Include="infrastructure\logging\ILog.cs" />
+    <Compile Include="infrastructure\logging\Log.cs" />
+    <Compile Include="infrastructure\logging\Log4NetAppenderConfiguration.cs" />
+    <Compile Include="infrastructure\logging\Log4NetLog.cs" />
+    <Compile Include="infrastructure\logging\NullLog.cs" />
+    <Compile Include="infrastructure\platforms\Platform.cs" />
+    <Compile Include="infrastructure\platforms\PlatformType.cs" />
+    <Compile Include="infrastructure\registration\Bootstrap.cs" />
+    <Compile Include="infrastructure.app\commands\ChocolateyInstallCommand.cs" />
+    <Compile Include="infrastructure.app\registration\ContainerBinding.cs" />
+    <Compile Include="infrastructure\registration\SimpleInjectorContainerResolutionBehavior.cs" />
+    <Compile Include="infrastructure\services\IDateTimeService.cs" />
+    <Compile Include="infrastructure\services\IEventSubscriptionManagerService.cs" />
+    <Compile Include="infrastructure\services\IRegularExpressionService.cs" />
+    <Compile Include="infrastructure\services\IXmlService.cs">
+      <SubType>Code</SubType>
+    </Compile>
+    <Compile Include="infrastructure\services\EventSubscriptionManagerService.cs" />
+    <Compile Include="infrastructure\services\RegularExpressionService.cs" />
+    <Compile Include="infrastructure\services\SystemDateTimeService.cs" />
+    <Compile Include="infrastructure\services\SystemDateTimeUtcService.cs" />
+    <Compile Include="infrastructure\tokens\TokenReplacer.cs" />
+    <Compile Include="ILogExtensions.cs" />
+    <Compile Include="infrastructure\tolerance\FaultTolerance.cs" />
+    <Compile Include="LogExtensions.cs" />
+    <Compile Include="ObjectExtensions.cs" />
+    <Compile Include="Properties\AssemblyInfo.cs" />
+    <Compile Include="StringExtensions.cs" />
+    <Compile Include="TypeExtensions.cs" />
+  </ItemGroup>
+  <ItemGroup>
+    <EmbeddedResource Include="infrastructure\logging\log4net.config.xml">
+      <SubType>Designer</SubType>
+    </EmbeddedResource>
+  </ItemGroup>
+  <ItemGroup>
+    <EmbeddedResource Include="infrastructure.app\configuration\chocolatey.config">
+      <SubType>Designer</SubType>
+    </EmbeddedResource>
+    <None Include="packages.config" />
+    <None Include="targets\Microsoft.Application.targets" />
+  </ItemGroup>
+  <ItemGroup>
+    <None Include="..\..\docs\logo\chocolatey.ico">
+      <Link>Properties\chocolatey.ico</Link>
+    </None>
+  </ItemGroup>
+  <ItemGroup>
+    <ProjectReference Include="..\chocolatey.resources\chocolatey.resources.csproj">
+      <Project>{AF584111-FE32-448D-A1D0-63217AF8B43C}</Project>
+      <Name>chocolatey.resources</Name>
+    </ProjectReference>
+  </ItemGroup>
+  <ItemGroup />
+  <ItemGroup>
+    <EmbeddedResource Include="infrastructure\logging\log4net.mono.config.xml" />
+  </ItemGroup>
+  <Import Project="$(MSBuildToolsPath)\Microsoft.CSharp.targets" />
+  <Import Project=".\targets\Microsoft.Application.targets" />
+  <!-- To modify your build process, add your task inside one of the targets below and uncomment it.
+       Other similar extension points exist, see Microsoft.Common.targets.
+  <Target Name="BeforeBuild">
+  </Target>
+  <Target Name="AfterBuild">
+  </Target>
+  -->
 </Project>
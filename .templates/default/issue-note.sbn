--- conflicted
+++ resolved
@@ -1,12 +1,6 @@
-{{
-    if issue_label == "Bug" || issue_label == "Bug Fix" || issue_label == "Bug Fixes"
-<<<<<<< HEAD
-}}- Fix - {{ issue.title }} - see [#{{ issue.number }}]({{ issue.html_url }}).
-{{  else
-}}- {{ issue.title }} - see [#{{ issue.number }}]({{ issue.html_url }}).
-=======
-}}- Fix - {{ issue.title }} - see [#{{ issue.public_number }}]({{ issue.html_url }}).
-{{  else
-}}- {{ issue.title }} - see [#{{ issue.public_number }}]({{ issue.html_url }}).
->>>>>>> 80f86d50
-{{  end -}}
+{{
+    if issue_label == "Bug" || issue_label == "Bug Fix" || issue_label == "Bug Fixes"
+}}- Fix - {{ issue.title }} - see [#{{ issue.public_number }}]({{ issue.html_url }}).
+{{  else
+}}- {{ issue.title }} - see [#{{ issue.public_number }}]({{ issue.html_url }}).
+{{  end -}}